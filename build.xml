<?xml version="1.0" ?>
<project name="GEM Java Tests" default="junit-tests-with-coverage" basedir=".">

	<property name="lib.dir" value="lib" />
	<property name="src.dir" value="java" />
	<property name="test.dir" value="java_tests" />

	<property name="dist.dir" value="dist" />
	<property name="build.dir" value="build" />
	<property name="coverage.dir" value="${dist.dir}" />
	<property name="classes.dir" value="${build.dir}/classes" />
	<property name="instrumented.dir" value="${build.dir}/inst" />
	<property name="javadoc.report.dir" value="${dist.dir}/javadoc" />
	<property name="tests.report.dir" value="${dist.dir}/tests_result" />

	<path id="dependencies">
		<fileset dir="${lib.dir}" includes="*.jar" />
	</path>

	<target name="clean">
		<delete dir="${dist.dir}" />
		<delete dir="${build.dir}" />
	</target>

	<target name="javadoc">
		<javadoc classpathref="dependencies" packagenames="org.gem.engine.*" sourcepath="${src.dir}" destdir="${javadoc.report.dir}" author="true" version="true" use="true" windowtitle="OpenGEM Java Core API" />
	</target>

	<target name="compile-sources" depends="clean">
		<mkdir dir="${classes.dir}" />
<<<<<<< HEAD

		<javac fork="no" debug="true" destdir="${classes.dir}" classpathref="libraries" includes="org/**/*.java" srcdir="${src.dir}" />
	</target>

    <target name="compile" depends="compile-sources">
        <jar destfile="${lib.dir}/opengem-minimal.jar"
                 basedir="${classes.dir}"
                 includes="**/*.class" />
    </target>
=======
		<javac fork="no" debug="true" destdir="${classes.dir}" classpathref="dependencies" includes="org/**/*.java " srcdir="${src.dir}" />
	</target>

	<target name="build-opengem-jar" depends="compile-sources">
		<jar destfile="${dist.dir}/opengem-minimal.jar" basedir="${classes.dir}" includes="**/*.class" />
	</target>
>>>>>>> fdb85848

	<taskdef resource="emma_ant.properties" classpathref="dependencies" />

	<target name="junit-tests-with-coverage" depends="compile-sources">
		<mkdir dir="${coverage.dir}" />
		<mkdir dir="${tests.report.dir}" />

		<!-- Compile test classes -->
		<javac fork="no" debug="true" destdir="${classes.dir}" classpathref="dependencies" includes="org/gem/**/*.java" srcdir="${test.dir}" />

		<emma enabled="true">
			<instr verbosity="verbose" instrpath="${classes.dir}" destdir="${instrumented.dir}" metadatafile="${coverage.dir}/metadata.emma" merge="true" mode="fullcopy">
				<filter excludes="*Test*" />
				<filter excludes="au.com.jenisys.view.*" />
			</instr>
		</emma>

		<junit haltonerror="no" haltonfailure="yes" fork="yes" dir="${coverage.dir}">
			<classpath>
				<!-- External libraries -->
				<path refid="dependencies" />

				<!-- Input test files -->
				<pathelement path="${test.dir}/data" />

				<pathelement path="${instrumented.dir}/classes" />
			</classpath>

			<formatter type="xml" />

			<batchtest fork="yes" todir="${tests.report.dir}">
				<fileset dir="${test.dir}">
					<exclude name="**/*Base*.java" />
					<exclude name="**/*TestHelper*.java" />
					<exclude name="**/*TestUtils*.java" />
					<exclude name="**/AllTests.java" />
				</fileset>
			</batchtest>
		</junit>

		<emma enabled="true">
			<report sourcepath="${src.dir}">
				<infileset dir="${coverage.dir}" includes="*.emma, *.ec" />
				<xml outfile="${coverage.dir}/coverage.xml" depth="method" />
			</report>
		</emma>

		<echo message="Cleaning compiled resources..." />
		<delete dir="${build.dir}" />
	</target>

</project><|MERGE_RESOLUTION|>--- conflicted
+++ resolved
@@ -28,24 +28,12 @@
 
 	<target name="compile-sources" depends="clean">
 		<mkdir dir="${classes.dir}" />
-<<<<<<< HEAD
-
-		<javac fork="no" debug="true" destdir="${classes.dir}" classpathref="libraries" includes="org/**/*.java" srcdir="${src.dir}" />
-	</target>
-
-    <target name="compile" depends="compile-sources">
-        <jar destfile="${lib.dir}/opengem-minimal.jar"
-                 basedir="${classes.dir}"
-                 includes="**/*.class" />
-    </target>
-=======
 		<javac fork="no" debug="true" destdir="${classes.dir}" classpathref="dependencies" includes="org/**/*.java " srcdir="${src.dir}" />
 	</target>
 
 	<target name="build-opengem-jar" depends="compile-sources">
 		<jar destfile="${dist.dir}/opengem-minimal.jar" basedir="${classes.dir}" includes="**/*.class" />
 	</target>
->>>>>>> fdb85848
 
 	<taskdef resource="emma_ant.properties" classpathref="dependencies" />
 
