--- conflicted
+++ resolved
@@ -573,11 +573,7 @@
 
         sudo apt-get install -y python3-oq-engine-master python3-oq-engine-worker
         # Switch to celery mode
-<<<<<<< HEAD
-        sudo sed -i 's/oq_distribute = zmq/oq_distribute = celery/g' /etc/openquake/openquake.cfg
-=======
-        sudo sed -i 's/oq_distribute = processpool/oq_distribute = celery/; s/multi_node = false/multi_node = true/;' /etc/openquake/openquake.cfg
->>>>>>> 581d514a
+        sudo sed -i 's/oq_distribute = zmq/oq_distribute = celery/; s/multi_node = false/multi_node = true/;' /etc/openquake/openquake.cfg
 
 export PYTHONPATH=\"$OPT_LIBS_PATH\"
 # FIXME: the big sleep below is a temporary workaround to avoid races.
