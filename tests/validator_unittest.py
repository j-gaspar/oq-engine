# -*- coding: utf-8 -*-
# vim: tabstop=4 shiftwidth=4 softtabstop=4

# Copyright (c) 2010-2011, GEM Foundation.
#
# OpenQuake is free software: you can redistribute it and/or modify
# it under the terms of the GNU Lesser General Public License version 3
# only, as published by the Free Software Foundation.
#
# OpenQuake is distributed in the hope that it will be useful,
# but WITHOUT ANY WARRANTY; without even the implied warranty of
# MERCHANTABILITY or FITNESS FOR A PARTICULAR PURPOSE.  See the
# GNU Lesser General Public License version 3 for more details
# (a copy is included in the LICENSE file that accompanied this code).
#
# You should have received a copy of the GNU Lesser General Public License
# version 3 along with OpenQuake.  If not, see
# <http://www.gnu.org/licenses/lgpl-3.0.txt> for a copy of the LGPLv3 License.

"""
This module tests the logic related to the engine configuration
and its validation.
"""

from openquake.job import config
from openquake.job.config import (
    DisaggregationValidator, HazardMandatoryParamsValidator,
<<<<<<< HEAD
    RiskMandatoryParamsValidator, DeterministicComputationValidator,
    UHSValidator, to_float_array, to_str_array, validate_numeric_sequence,
    BCRValidator)
=======
    RiskMandatoryParamsValidator, ScenarioComputationValidator,
    UHSValidator, to_float_array, to_str_array, validate_numeric_sequence)
>>>>>>> 897dae76
from tests.utils import helpers

import unittest


class AlwaysTrueValidator(object):

    def is_valid(self):
        return (True, [])


class AlwaysFalseValidator(object):

    def __init__(self, error):
        self.error = error

    def is_valid(self):
        return (False, [self.error])


class ValidatorSetTestCase(unittest.TestCase):

    def test_an_empty_set_is_valid(self):
        self.assertTrue(config.ValidatorSet().is_valid()[0])

    def test_an_empty_set_has_no_error_messages(self):
        self.assertEquals([], config.ValidatorSet().is_valid()[1])

    def test_with_a_single_validator_the_result_is_the_validator(self):
        validator = config.ValidatorSet()
        validator.add(AlwaysTrueValidator())

        self.assertTrue(validator.is_valid()[0])

    def test_a_set_is_valid_when_all_validators_are_valid(self):
        validator = config.ValidatorSet()

        validator.add(AlwaysTrueValidator())
        validator.add(AlwaysTrueValidator())
        validator.add(AlwaysTrueValidator())

        self.assertTrue(validator.is_valid()[0])
        validator.add(AlwaysFalseValidator(""))

        self.assertFalse(validator.is_valid()[0])

    def test_no_error_messages_when_the_set_is_valid(self):
        validator = config.ValidatorSet()

        validator.add(AlwaysTrueValidator())
        validator.add(AlwaysTrueValidator())
        validator.add(AlwaysTrueValidator())

        self.assertEquals([], validator.is_valid()[1])

    def test_the_set_keeps_track_of_the_failed_validators(self):
        validator = config.ValidatorSet()

        validator.add(AlwaysTrueValidator())
        validator.add(AlwaysFalseValidator("MESSAGE#1"))
        validator.add(AlwaysFalseValidator("MESSAGE#2"))
        validator.add(AlwaysFalseValidator("MESSAGE#3"))

        self.assertFalse(validator.is_valid()[0])

        error_messages = ["MESSAGE#1", "MESSAGE#2", "MESSAGE#3"]
        self.assertEquals(error_messages, validator.is_valid()[1])

    def test_iter(self):
        """ValidatorSets are iterable (over the list of validators)."""
        vset = config.ValidatorSet()

        validators = [
            RiskMandatoryParamsValidator(None, None),
            DisaggregationValidator(None),
            ScenarioComputationValidator(None, None),
        ]

        for v in validators:
            vset.add(v)

        for cnt, val in enumerate(vset):
            self.assertEqual(validators[cnt], val)


class ConfigurationConstraintsTestCase(unittest.TestCase, helpers.TestMixin):

    def test_risk_mandatory_parameters(self):
        sections = [
            config.RISK_SECTION, config.HAZARD_SECTION, config.GENERAL_SECTION]

        dummy_exposure = self.touch()

        params = {}

        validator = config.default_validators(sections, params)
        self.assertFalse(validator.is_valid()[0])

        params = {config.EXPOSURE: dummy_exposure,
                  config.DEPTHTO1PT0KMPERSEC: "33.33",
                  config.VS30_TYPE: "measured"}

        validator = config.default_validators(sections, params)
        self.assertFalse(validator.is_valid()[0])

        params = {config.EXPOSURE: dummy_exposure,
                  config.REGION_GRID_SPACING: '0.5',
                  config.DEPTHTO1PT0KMPERSEC: "33.33",
                  config.VS30_TYPE: "measured"}

        validator = config.default_validators(sections, params)
        self.assertFalse(validator.is_valid()[0])

        params = {config.EXPOSURE: dummy_exposure,
                  config.INPUT_REGION: "1.0, 2.0, 3.0, 4.0, 5.0, 6.0",
                  config.REGION_GRID_SPACING: '0.5',
                  config.DEPTHTO1PT0KMPERSEC: "33.33",
                  config.VS30_TYPE: "measured"}

        validator = config.default_validators(sections, params)
        self.assertTrue(validator.is_valid()[0])

    def test_hazard_mandatory_parameters(self):
        sections = [config.HAZARD_SECTION]

        params = {config.CALCULATION_MODE: "CLASSICAL",
                  config.SITES: "37.9, -121.9",
                  config.DEPTHTO1PT0KMPERSEC: "33.33"}

        validator = config.default_validators(sections, params)
        self.assertFalse(validator.is_valid()[0])

        params = {config.CALCULATION_MODE: "CLASSICAL",
                  config.SITES: "37.9, -121.9",
                  config.DEPTHTO1PT0KMPERSEC: "33.33",
                  config.VS30_TYPE: "measured"}

        validator = config.default_validators(sections, params)
        self.assertTrue(validator.is_valid()[0])

    def test_hazard_tasks(self):
        """
        The `HAZARD_TASKS` parameter is not ignored for classical PSHA
        calculations.
        """
        sections = [config.HAZARD_SECTION]

        params = {config.CALCULATION_MODE: "CLASSICAL",
                  config.SITES: "37.9, -121.9",
                  config.DEPTHTO1PT0KMPERSEC: "33.33",
                  config.VS30_TYPE: "measured",
                  config.HAZARD_TASKS: "96"}

        validator = config.default_validators(sections, params)
        self.assertTrue(validator.is_valid()[0])

    def test_mandatory_hazard_params_without_java_names(self):
        """
        All mandatory hazard parameters must have the 'java_name' property
        set.
        """
        sections = [config.HAZARD_SECTION]

        params = {config.CALCULATION_MODE: "CLASSICAL",
                  config.BASE_PATH: "/a/b/c",
                  config.SITES: "37.9, -121.9",
                  config.DEPTHTO1PT0KMPERSEC: "33.33",
                  config.VS30_TYPE: "measured"}

        # Add a paramer *without* a 'java_name' property to the mandatory
        # hazard parameters list in order to provoke the error.
        HazardMandatoryParamsValidator.MANDATORY_PARAMS.append("BASE_PATH")

        # Now validate ..
        validator = config.default_validators(sections, params)
        result, msgs = validator.is_valid()

        # .. and check that the validation blew up due to the lack of the
        # 'java_name' property.
        self.assertFalse(result)
        self.assertEqual(
            ["The following mandatory hazard parameter(s) lack a 'java_name' "
             "property: BASE_PATH"], msgs)

        # Restore the list with the mandatory hazard parameters.
        HazardMandatoryParamsValidator.MANDATORY_PARAMS.pop()

    def test_scenario_is_not_supported_alone(self):
        """When we specify a scenario computation, we only
        support hazard + risk jobs."""

        sections = [config.RISK_SECTION,
                config.HAZARD_SECTION, config.GENERAL_SECTION]

        params = {config.CALCULATION_MODE: config.SCENARIO_MODE}

        validator = config.ScenarioComputationValidator(sections, params)

        self.assertTrue(validator.is_valid()[0])

        sections.remove(config.RISK_SECTION)

        self.assertFalse(validator.is_valid()[0])

    def test_must_specify_geometry(self):
        '''
        If no geometry is specified (neither SITES nor REGION_VERTEX +
        REGION_GRID_SPACING), validation should fail
        '''
        # no geometry
        params = dict()

        validator = config.ComputationTypeValidator(params)
        self.assertFalse(validator.is_valid()[0])

        # invalid region geometry
        params = dict()
        params['REGION_VERTEX'] = '37.9, -121.9, 37.9, -121.6, 37.5, -121.6'

        validator = config.ComputationTypeValidator(params)
        self.assertFalse(validator.is_valid()[0])

    def test_region_geometry(self):
        '''
        Either a region or a set of sites has been specified
        '''
        # region
        params = dict()
        params['REGION_VERTEX'] = '37.9, -121.9, 37.9, -121.6, 37.5, -121.6'
        params['REGION_GRID_SPACING'] = '0.1'

        validator = config.ComputationTypeValidator(params)
        self.assertTrue(validator.is_valid()[0])

        # sites
        params = dict()
        params['SITES'] = '37.9, -121.9, 37.9, -121.6, 37.5, -121.6'

        validator = config.ComputationTypeValidator(params)
        self.assertTrue(validator.is_valid()[0])

    def test_must_specify_only_one_geometry(self):
        '''
        If both SITES and REGION_VERTEX + REGION_GRID_SPACING are specified,
        validation should fail. A job config can only have one or the
        other.
        '''
        params = dict()
        params['REGION_VERTEX'] = '37.9, -121.9, 37.9, -121.6, 37.5, -121.6'
        params['REGION_GRID_SPACING'] = '0.1'
        params['SITES'] = '37.9, -121.9, 37.9, -121.6, 37.5, -121.6'

        validator = config.ComputationTypeValidator(params)
        self.assertFalse(validator.is_valid()[0])

    def test_file_path_validation(self):
        # existing file
        params = dict()
        params['EXPOSURE'] = self.touch()

        validator = config.FilePathValidator(params)
        self.assertTrue(validator.is_valid()[0])

        # non-existing file
        params = dict()
        params['VULNERABILITY'] = '/a/b/c'
        params['SOURCE_MODEL_LOGIC_TREE_FILE'] = '/a/b/c'

        validator = config.FilePathValidator(params)
        valid, messages = validator.is_valid()

        self.assertFalse(valid)
        self.assertEquals(2, len(messages))

    def test_parameter_type_custom(self):
        # valid values
        for v in ('SA', 'PGA'):
            params = dict()
            params['INTENSITY_MEASURE_TYPE'] = v

            validator = config.BasicParameterValidator(params)
            self.assertTrue(validator.is_valid()[0], v)

        # some invalid values
        for v in ('sa', 'Pga', 'Foo'):
            params = dict()
            params['INTENSITY_MEASURE_TYPE'] = v

            validator = config.BasicParameterValidator(params)
            self.assertFalse(validator.is_valid()[0], v)

    def test_parameter_type_boolean(self):
        # valid values
        for v in ('0', '1', 'True', 'false', 'false '):
            params = dict()
            params['INCLUDE_SUBDUCTION_FAULT_SOURCE'] = v

            validator = config.BasicParameterValidator(params)
            self.assertTrue(validator.is_valid()[0], v)

        # some invalid values
        for v in ('x', '2', '-1', 'falsex'):
            params = dict()
            params['INCLUDE_SUBDUCTION_FAULT_SOURCE'] = v

            validator = config.BasicParameterValidator(params)
            self.assertFalse(validator.is_valid()[0], v)

    def test_parameter_type_polygon(self):
        # valid values
        for v in ('', '33.88, -118.30, 33.88, -118.06, 33.76, -118.06'):
            params = dict()
            params['REGION_VERTEX'] = v

            validator = config.BasicParameterValidator(params)
            self.assertTrue(validator.is_valid()[0], v)

        # some invalid values
        for v in ('a', '1.0', '1.0, -118.30, 33.88', '33, -118, 33, -118'):
            params = dict()
            params['REGION_VERTEX'] = v

            validator = config.BasicParameterValidator(params)
            self.assertFalse(validator.is_valid()[0], v)

    def test_parameter_type_multipoint(self):
        # valid values
        for v in ('', '33.88, -118.30, 33.88, -118.06'):
            params = dict()
            params['SITES'] = v

            validator = config.BasicParameterValidator(params)
            self.assertTrue(validator.is_valid()[0], v)

        # some invalid values
        for v in ('a', '1.0', '1.0, -118.30, 33.88'):
            params = dict()
            params['SITES'] = v

            validator = config.BasicParameterValidator(params)
            self.assertFalse(validator.is_valid()[0], v)

    def test_parameter_type_floatarray(self):
        # valid values
        for v in ('', '0', '0.1, 0.2'):
            params = dict()
            params['QUANTILE_LEVELS'] = v

            validator = config.BasicParameterValidator(params)
            self.assertTrue(validator.is_valid()[0], v)

        # some invalid values
        for v in ('0x', '1 x 2'):
            params = dict()
            params['QUANTILE_LEVELS'] = v

            validator = config.BasicParameterValidator(params)
            self.assertFalse(validator.is_valid()[0], v)

    def test_parameter_type_strarray(self):
        # valid values
        for v in ('MagPMF', 'MagPMF, MagDistPMF', 'MagPMF MagDistPMF'):
            params = dict()
            params['DISAGGREGATION_RESULTS'] = v

            validator = config.BasicParameterValidator(params)
            self.assertTrue(validator.is_valid()[0], v)

    def test_parameter_type_float(self):
        # valid values
        for v in ('0', '-1', '-7.0', '1.2E3', '2 ', ' 2'):
            params = dict()
            params['MINIMUM_MAGNITUDE'] = v

            validator = config.BasicParameterValidator(params)
            self.assertTrue(validator.is_valid()[0], v)

        # some invalid values
        for v in ('x', 'false', '0, 1'):
            params = dict()
            params['MINIMUM_MAGNITUDE'] = v

            validator = config.BasicParameterValidator(params)
            self.assertFalse(validator.is_valid()[0], v)

    def test_parameter_type_integer(self):
        # valid values
        for v in ('0', '1', '-42'):
            params = dict()
            params['NUMBER_OF_SEISMICITY_HISTORIES'] = v

            validator = config.BasicParameterValidator(params)
            self.assertTrue(validator.is_valid()[0], v)

        # some invalid values
        for v in ('x', '2.0', '1, 2 '):
            params = dict()
            params['NUMBER_OF_SEISMICITY_HISTORIES'] = v

            validator = config.BasicParameterValidator(params)
            self.assertFalse(validator.is_valid()[0], v)


class DisaggregationValidatorTestCase(unittest.TestCase):
    """Validator tests for Disaggregation Calculator params"""

    GOOD_PARAMS = {
        'LATITUDE_BIN_LIMITS': '-90, 0, 90',
        'LONGITUDE_BIN_LIMITS': '-180, 0, 180',
        'MAGNITUDE_BIN_LIMITS': '0, 1, 2, 4',
        'EPSILON_BIN_LIMITS': '-1, 3, 5, 7',
        'DISTANCE_BIN_LIMITS': '0, 10, 20',
    }
    BAD_PARAMS = {
        'LATITUDE_BIN_LIMITS': '-90.1, 0, 90',
        'LONGITUDE_BIN_LIMITS': '-180, 0, 180.1',
        'MAGNITUDE_BIN_LIMITS': '-0.5, 0, 1, 2',
        'EPSILON_BIN_LIMITS': '-1, 3, 5, 7',
        'DISTANCE_BIN_LIMITS': '-10, 0, 10',
    }

    def test_good_params(self):
        validator = config.DisaggregationValidator(self.GOOD_PARAMS)
        self.assertTrue(validator.is_valid()[0])

    def test_bad_params(self):
        validator = config.DisaggregationValidator(self.BAD_PARAMS)
        self.assertFalse(validator.is_valid()[0])


class DefaultValidatorsTestCase(unittest.TestCase):
    """Tests :function:`openquake.job.config.default_validators`
    for correct behavior with various types of job configurations.
    """

    def test_default_validators_disagg_job(self):
        """Test to ensure that a Disaggregation job always includes the
        :class:`openquake.job.config.DisaggregationValidator`.
        """
        da_job_path = helpers.demo_file('disaggregation/config.gem')
        da_job = helpers.job_from_file(da_job_path)

        validators = config.default_validators(da_job.sections, da_job.params)

        # test that the default validators include a DisaggregationValidator
        self.assertTrue(any(
            isinstance(v, DisaggregationValidator) for v in validators))


class ValidatorsUtilsTestCase(unittest.TestCase):
    """Test for validator utility functions"""

    def test_to_float_array(self):
        expected = [-90.0, 0.0, 90.0]

        test_input = '-90, 0, 90'

        self.assertEqual(expected, to_float_array(test_input))

    def test_to_float_array_no_commas(self):
        expected = [-90.0, 0.0, 90.0]

        test_input = '-90 0 90'

        self.assertEqual(expected, to_float_array(test_input))

    def test_to_str_array(self):
        expected = ['MagPMF', 'MagDistPMF', 'MagDistEpsPMF']

        test_input = 'MagPMF, MagDistPMF, MagDistEpsPMF'

        self.assertEqual(expected, to_str_array(test_input))

    def test_to_str_array_no_commas(self):
        expected = ['MagPMF', 'MagDistPMF', 'MagDistEpsPMF']

        test_input = 'MagPMF MagDistPMF MagDistEpsPMF'

        self.assertEqual(expected, to_str_array(test_input))


class NumericSequenceValidationTestCase(unittest.TestCase):
    """Test cases for
    :function:`openquake.job.config.validate_numeric_sequence`
    """

    # This test sequence can be used to trigger errors with any of the
    # individual checks.
    TEST_VALUES = [-91.0, -91.0, -92.0]

    def test_no_checks(self):
        """If no checks are specified, no errors should be raised."""
        validate_numeric_sequence(self.TEST_VALUES)

    def test_min_length(self):
        self.assertRaises(ValueError, validate_numeric_sequence,
                          self.TEST_VALUES, min_length=4)

    def test_max_length(self):
        self.assertRaises(ValueError, validate_numeric_sequence,
                          self.TEST_VALUES, max_length=2)

    def test_min_val(self):
        self.assertRaises(ValueError, validate_numeric_sequence,
                          self.TEST_VALUES, min_val=-90.0)

    def test_max_val(self):
        self.assertRaises(ValueError, validate_numeric_sequence,
                          self.TEST_VALUES, max_val=-93.0)

    def test_check_sorted(self):
        self.assertRaises(ValueError, validate_numeric_sequence,
                          self.TEST_VALUES, check_sorted=True)

    def test_check_dupes(self):
        self.assertRaises(ValueError, validate_numeric_sequence,
                          self.TEST_VALUES, check_dupes=True)


class UHSValidatorTestCase(unittest.TestCase):
    """Tests for :class:`openquake.job.config.UHSValidator`"""

    # Parameters for success cases:
    GOOD_PARAMS_SHORT = {'UHS_PERIODS': '0.0'}
    GOOD_PARAMS_LONG = {'UHS_PERIODS': '0.0, 0.5, 1.0, 1.5'}

    # Parameters for fail cases:
    MIN_LENGTH = {'UHS_PERIODS': ''}
    MIN_VAL = {'UHS_PERIODS': '1.0, 0.0, 1.0'}
    CHECK_SORTED = {'UHS_PERIODS': '0.5, 0.0, 1.0, 1.5'}
    CHECK_DUPES = {'UHS_PERIODS': '0.0, 0.5, 0.5, 1.0'}

    def test_good_params_short(self):
        validator = UHSValidator(self.GOOD_PARAMS_SHORT)
        self.assertTrue(validator.is_valid()[0])

    def test_good_params_long(self):
        validator = UHSValidator(self.GOOD_PARAMS_LONG)
        self.assertTrue(validator.is_valid()[0])

    def test_invalid_min_length(self):
        validator = UHSValidator(self.MIN_LENGTH)
        self.assertFalse(validator.is_valid()[0])

    def test_invalid_min_val(self):
        validator = UHSValidator(self.MIN_VAL)
        self.assertFalse(validator.is_valid()[0])

    def test_invalid_check_sorted(self):
        validator = UHSValidator(self.CHECK_SORTED)
        self.assertFalse(validator.is_valid()[0])

    def test_invalid_check_dupes(self):
        validator = UHSValidator(self.CHECK_DUPES)
        self.assertFalse(validator.is_valid()[0])


class BCRValidatorTestCase(unittest.TestCase):
    """Tests for :class:`openquake.job.config.BCRValidator`"""

    GOOD_PARAMS = dict(INVESTIGATION_TIME=1.0, INTEREST_RATE=0.05,
                       ASSET_LIFE_EXPECTANCY=30)

    def assert_invalid(self, **params):
        for key in self.GOOD_PARAMS:
            params.setdefault(key, self.GOOD_PARAMS[key])
        validator = BCRValidator(params)
        self.assertEqual(validator.is_valid()[0], False)

    def test_investigation_time(self):
        self.assert_invalid(INVESTIGATION_TIME=0.0)
        self.assert_invalid(INVESTIGATION_TIME=50.0)
        self.assert_invalid(INVESTIGATION_TIME=1.1)

    def test_interest_rate(self):
        self.assert_invalid(INTEREST_RATE=0.0)
        self.assert_invalid(INTEREST_RATE=-1.2)

    def test_asset_life_expectancy(self):
        self.assert_invalid(ASSET_LIFE_EXPECTANCY=0.0)
        self.assert_invalid(ASSET_LIFE_EXPECTANCY=-1.0)

    def test_all_ok(self):
        validator = BCRValidator(self.GOOD_PARAMS)
        self.assertEqual(validator.is_valid(), (True, []))<|MERGE_RESOLUTION|>--- conflicted
+++ resolved
@@ -25,14 +25,9 @@
 from openquake.job import config
 from openquake.job.config import (
     DisaggregationValidator, HazardMandatoryParamsValidator,
-<<<<<<< HEAD
-    RiskMandatoryParamsValidator, DeterministicComputationValidator,
+    RiskMandatoryParamsValidator, ScenarioComputationValidator,
     UHSValidator, to_float_array, to_str_array, validate_numeric_sequence,
     BCRValidator)
-=======
-    RiskMandatoryParamsValidator, ScenarioComputationValidator,
-    UHSValidator, to_float_array, to_str_array, validate_numeric_sequence)
->>>>>>> 897dae76
 from tests.utils import helpers
 
 import unittest
