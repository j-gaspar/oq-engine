--- conflicted
+++ resolved
@@ -64,10 +64,6 @@
 from utils_tasks_unittest import *
 from utils_version_unittest import *
 from validator_unittest import *
-<<<<<<< HEAD
-from engine_unittest import *
-=======
->>>>>>> 7ad41cc5
 from writer_unittest import *
 
 import glob
