--- conflicted
+++ resolved
@@ -323,12 +323,7 @@
 
             self.assertEqual(
                 sorted(expected, key=coords),
-<<<<<<< HEAD
-                sorted(calculator.asset_losses_per_site(0.5, self.grid_assets),
-                       key=coords))
-=======
                 sorted(
                     calculator.asset_losses_per_site(
                         0.5, self.grid_assets),
-                    key=coords))
->>>>>>> ff53ca05
+                    key=coords))