--- conflicted
+++ resolved
@@ -1,15 +1,15 @@
   [Michele Simionato]
-<<<<<<< HEAD
   * Made it possible to download remote source models
   * Made the branching level optional
   * Made it possible to produce individual loss maps and curves with the
     ebrisk calculator with a single line `aggregate_by=id`
   * Added a limit of 2**32 events in event based calculations
-=======
+  
+  
+ [Michele Simionato]
   * Now it is possible to export individual hazard curves from an event
     based calculation by setting `hazard_curves_from_gmfs = true` and
     `individual_curves = true (before only the statistics were saved)
->>>>>>> 81791d1c
 
   [Graeme Weatherill]
   * Adds adaptation of Abrahamson et al. (2016) 'BC Hydro' GMPEs calibrated
