# -*- coding: utf-8 -*-
# vim: tabstop=4 shiftwidth=4 softtabstop=4

# Copyright (c) 2010-2011, GEM Foundation.
#
# OpenQuake is free software: you can redistribute it and/or modify
# it under the terms of the GNU Lesser General Public License version 3
# only, as published by the Free Software Foundation.
#
# OpenQuake is distributed in the hope that it will be useful,
# but WITHOUT ANY WARRANTY; without even the implied warranty of
# MERCHANTABILITY or FITNESS FOR A PARTICULAR PURPOSE.  See the
# GNU Lesser General Public License version 3 for more details
# (a copy is included in the LICENSE file that accompanied this code).
#
# You should have received a copy of the GNU Lesser General Public License
# version 3 along with OpenQuake.  If not, see
# <http://www.gnu.org/licenses/lgpl-3.0.txt> for a copy of the LGPLv3 License.


import os
import unittest

from db.alchemy.db_utils import get_db_session
from openquake.output.hazard import *
from openquake.shapes import Site
from openquake.utils import round_float

from db_tests import helpers


# The data below was captured (and subsequently modified for testing purposes)
# by running
#
#   bin/openquake --config_file=smoketests/classical_psha_simple/config.gem
#
# and putting a breakpoint in openquake/writer.py, line 86
def HAZARD_MAP_MEAN_DATA():
    return [
        (Site(-121.7, 37.6),
         {'IML': 1.9266716959669603,
          'IMT': 'PGA',
          'investigationTimeSpan': '50.0',
          'poE': 0.01,
          'statistics': 'mean',
          'vs30': 760.0}),
        (Site(-121.8, 38.0),
         {'IML': 1.9352164637194078,
          'IMT': 'PGA',
          'investigationTimeSpan': '50.0',
          'poE': 0.01,
          'statistics': 'mean',
          'vs30': 760.0}),
        (Site(-122.1, 37.8),
         {'IML': 1.9459475420737888,
          'IMT': 'PGA',
          'investigationTimeSpan': '50.0',
          'poE': 0.01,
          'statistics': 'mean',
          'vs30': 760.0}),
        (Site(-121.9, 37.7),
         {'IML': 1.9566716959669603,
          'IMT': 'PGA',
          'investigationTimeSpan': '50.0',
          'poE': 0.01,
          'statistics': 'mean',
          'vs30': 760.0})]


def HAZARD_MAP_QUANTILE_DATA():
    return [
        (Site(-121.7, 37.6),
         {'IML': 1.9266716959669603,
          'IMT': 'PGA',
          'investigationTimeSpan': '50.0',
          'poE': 0.01,
          'statistics': 'quantile',
          'quantileValue': 0.2,
          'vs30': 760.0}),
        (Site(-121.8, 38.0),
         {'IML': 1.9352164637194078,
          'IMT': 'PGA',
          'investigationTimeSpan': '50.0',
          'poE': 0.01,
          'statistics': 'quantile',
          'quantileValue': 0.2,
          'vs30': 760.0}),
        (Site(-122.1, 37.8),
         {'IML': 1.9459475420737888,
          'IMT': 'PGA',
          'investigationTimeSpan': '50.0',
          'poE': 0.01,
          'statistics': 'quantile',
          'quantileValue': 0.2,
          'vs30': 760.0}),
        (Site(-121.9, 37.7),
         {'IML': 1.9566716959669603,
          'IMT': 'PGA',
          'investigationTimeSpan': '50.0',
          'poE': 0.01,
          'statistics': 'quantile',
          'quantileValue': 0.2,
          'vs30': 760.0})]


# same as the data above; the sites with statistics data were added by hand;
# the IMLValues and PoEValues are trimmed to the last 4 values and 3 decimals
def HAZARD_CURVE_DATA():
    return [
        (Site(-122.2, 37.5),
         {'investigationTimeSpan': '50.0',
          'IMLValues': [0.778, 1.09, 1.52, 2.13],
          'PoEValues': [0.354, 0.114, 0.023, 0.002],
          'IMT': 'PGA',
          'endBranchLabel': '1_1'}),
        (Site(-122.1, 37.5),
         {'investigationTimeSpan': '50.0',
          'IMLValues': [0.778, 1.09, 1.52, 2.13],
          'PoEValues': [0.354, 0.114, 0.023, 0.002],
          'IMT': 'PGA',
          'endBranchLabel': '1_2'}),
        (Site(-122.0, 37.5),
         {'investigationTimeSpan': '50.0',
          'IMLValues': [0.778, 1.09, 1.52, 2.13],
          'PoEValues': [0.354, 0.114, 0.023, 0.002],
          'IMT': 'PGA',
          'endBranchLabel': '1_1'}),
        (Site(-122.0, 37.5),
         {'investigationTimeSpan': '50.0',
          'IMLValues': [0.778, 1.09, 1.52, 2.13],
          'PoEValues': [0.354, 0.114, 0.023, 0.002],
          'IMT': 'PGA',
          'quantileValue': 0.6,
          'statistics': 'quantile'}),
        (Site(-122.1, 37.5),
         {'investigationTimeSpan': '50.0',
          'IMLValues': [0.778, 1.09, 1.52, 2.13],
          'PoEValues': [0.354, 0.114, 0.023, 0.002],
          'IMT': 'PGA',
          'quantileValue': 0.6,
          'statistics': 'quantile'}),
        (Site(-121.9, 37.5),
         {'investigationTimeSpan': '50.0',
          'IMLValues': [0.778, 1.09, 1.52, 2.13],
          'PoEValues': [0.354, 0.114, 0.023, 0.002],
          'IMT': 'PGA',
          'endBranchLabel': '2'})]


def GMF_DATA():
    return {
        Site(-117, 40): {'groundMotion': 0.0},
        Site(-116, 40): {'groundMotion': 0.1},
        Site(-116, 41): {'groundMotion': 0.2},
        Site(-117, 41): {'groundMotion': 0.3},
    }


class HazardCurveDBBaseTestCase(unittest.TestCase, helpers.DbTestMixin):
    """Common code for hazard map db reader/writer test"""

    def tearDown(self):
        if hasattr(self, "job") and self.job:
            self.teardown_job(self.job)
        if hasattr(self, "output") and self.output:
            self.teardown_output(self.output)

    def setUp(self):
        self.job = self.setup_classic_job()
        self.session = get_uiapi_writer_session()
        output_path = self.generate_output_path(self.job)
        self.display_name = os.path.basename(output_path)

        self.writer = HazardMapDBWriter(self.session, output_path, self.job.id)
        self.reader = HazardMapDBReader(self.session)


class HazardMapDBWriterTestCase(HazardCurveDBBaseTestCase):
    """
    Unit tests for the HazardMapDBWriter class, which serializes
    hazard maps to the database.
    """
    def tearDown(self):
        if hasattr(self, "job") and self.job:
            self.teardown_job(self.job)
        if hasattr(self, "output") and self.output:
            self.teardown_output(self.output)

    def test_insert_output(self):
        """An `uiapi.output` record is inserted correctly."""
<<<<<<< HEAD
        self.job = self.setup_classic_job()
        session = get_db_session("hzrdo", "writer")
        output_path = self.generate_output_path(self.job)
        display_name = os.path.basename(output_path)
        hmw = HazardMapDBWriter(session, output_path, self.job.id)

=======
>>>>>>> 88d05725
        # This job has no outputs before calling the function under test.
        self.assertEqual(0, len(self.job.output_set))

        # Call the function under test.
        self.writer.insert_output("hazard_map")

        # After calling the function under test we see the expected output.
        self.assertEqual(1, len(self.job.output_set))

        # Make sure the inserted output record has the right data.
        [output] = self.job.output_set
        self.assertTrue(output.db_backed)
        self.assertTrue(output.path is None)
        self.assertEqual(self.display_name, output.display_name)
        self.assertEqual("hazard_map", output.output_type)
        self.assertTrue(self.job is output.oq_job)

    def test_serialize_mean(self):
        """serialize() inserts the output and the hazard_map_data records."""
<<<<<<< HEAD
        self.job = self.setup_classic_job()
        session = get_db_session("hzrdo", "writer")
        output_path = self.generate_output_path(self.job)
        hmw = HazardMapDBWriter(session, output_path, self.job.id)
=======
        # This job has no outputs before calling the function under test.
        self.assertEqual(0, len(self.job.output_set))

        # Call the function under test.
        self.writer.serialize(HAZARD_MAP_MEAN_DATA())

        # After calling the function under test we see the expected output.
        self.assertEqual(1, len(self.job.output_set))

        # After calling the function under test we see the expected map data.
        [output] = self.job.output_set
        [hazard_map] = output.hazardmap_set

        self.assertEquals(0.01, hazard_map.poe)
        self.assertEquals('mean', hazard_map.statistic_type)
        self.assertEquals(None, hazard_map.quantile)

        self.assertEqual(len(HAZARD_MAP_MEAN_DATA()),
                         len(hazard_map.hazardmapdata_set))
        self.assertEqual(0, len(output.lossmap_set))
>>>>>>> 88d05725

    def test_serialize_quantile(self):
        """serialize() inserts the output and the hazard_map_data records."""
        # This job has no outputs before calling the function under test.
        self.assertEqual(0, len(self.job.output_set))

        # Call the function under test.
        self.writer.serialize(HAZARD_MAP_QUANTILE_DATA())

        # After calling the function under test we see the expected output.
        self.assertEqual(1, len(self.job.output_set))

        # After calling the function under test we see the expected map data.
        [output] = self.job.output_set
        [hazard_map] = output.hazardmap_set

        self.assertEquals(0.01, hazard_map.poe)
        self.assertEquals('quantile', hazard_map.statistic_type)
        self.assertEquals(0.2, hazard_map.quantile)

        self.assertEqual(len(HAZARD_MAP_QUANTILE_DATA()),
                         len(hazard_map.hazardmapdata_set))
        self.assertEqual(0, len(output.lossmap_set))

    def test_serialize_sets_min_max_values(self):
        """
        serialize() sets the minimum and maximum values on the output record.
        """
<<<<<<< HEAD
        self.job = self.setup_classic_job()
        session = get_db_session("hzrdo", "writer")
        output_path = self.generate_output_path(self.job)
        hmw = HazardMapDBWriter(session, output_path, self.job.id)

=======
>>>>>>> 88d05725
        # Call the function under test.
        self.writer.serialize(HAZARD_MAP_MEAN_DATA())

        minimum = min(data[1].get("IML") for data in HAZARD_MAP_MEAN_DATA())
        maximum = max(data[1].get("IML") for data in HAZARD_MAP_MEAN_DATA())
        # After calling the function under test we see the expected map data.
        [output] = self.job.output_set
        self.assertEqual(round_float(minimum), round_float(output.min_value))
        self.assertEqual(round_float(maximum), round_float(output.max_value))


class HazardMapDBReaderTestCase(HazardCurveDBBaseTestCase):
    """
    Unit tests for the HazardMapDBReader class, which deserializes
    hazard maps from the database.
    """
    def test_deserialize_mean(self):
        """Hazard map is read back correctly"""
        self.writer.serialize(HAZARD_MAP_MEAN_DATA())

        data = self.reader.deserialize(self.writer.output.id)

        self.assertEquals(self.sort(self.normalize(HAZARD_MAP_MEAN_DATA())),
                          self.sort(self.normalize(data)))

    def test_deserialize_quantile(self):
        """Hazard map is read back correctly"""
        self.writer.serialize(HAZARD_MAP_QUANTILE_DATA())

        data = self.reader.deserialize(self.writer.output.id)

        self.assertEquals(self.sort(self.normalize(HAZARD_MAP_QUANTILE_DATA())),
                          self.sort(self.normalize(data)))

    def sort(self, values):
        def sort_key(v):
            return v[0].longitude, v[0].latitude, v[1].get('statistics')

        return sorted(values, key=sort_key)

    def normalize(self, values):
        result = []

        for site, attrs in values:
            new = attrs.copy()
            new['IML'] = round_float(attrs['IML'])
            new['investigationTimeSpan'] = float(new['investigationTimeSpan'])

            result.append((site, new))

        return result


class HazardCurveDBBaseTestCase(unittest.TestCase, helpers.DbTestMixin):
    """Common code for hazard curve db reader/writer test"""
    IMLS = [0.778, 1.09, 1.52, 2.13]

    def tearDown(self):
        if hasattr(self, "job") and self.job:
            self.teardown_job(self.job)
        if hasattr(self, "output") and self.output:
            self.teardown_output(self.output)

    def setUp(self):
        self.job = self.setup_classic_job()
<<<<<<< HEAD
        session = get_db_session("hzrdo", "writer")
=======
        self.session = get_uiapi_writer_session()
>>>>>>> 88d05725
        output_path = self.generate_output_path(self.job)
        self.display_name = os.path.basename(output_path)

        self.writer = HazardCurveDBWriter(self.session, output_path,
                                          self.job.id)
        self.reader = HazardCurveDBReader(self.session)

    def sort(self, values):
        def sort_key(v):
            return v[0].longitude, v[0].latitude, v[1].get('statistics')

        return sorted(values, key=sort_key)

    def normalize(self, values):
        def norm(dic):
            dic = dict(dic)

            # remove keys not stored in the database
            for k in ['IMLValues', 'investigationTimeSpan', 'IMT']:
                dic.pop(k, None)

            return dic

        return self.sort((s, norm(v)) for s, v in values)


class HazardCurveDBWriterTestCase(HazardCurveDBBaseTestCase):
    """
    Unit tests for the HazardCurveDBWriter class, which serializes
    hazard curvess to the database.
    """
    def test_serialize(self):
        """serialize() inserts the output and the hazard_map_data records."""
        # This job has no outputs before calling the function under test.
        self.assertEqual(0, len(self.job.output_set))

        # Call the function under test.
        self.writer.serialize(HAZARD_CURVE_DATA())

        # After calling the function under test we see the expected output.
        self.assertEqual(1, len(self.job.output_set))

        # After calling the function under test we see the expected map data.
        [output] = self.job.output_set
        self.assertEqual(4, len(output.hazardcurvedata_set))
        self.assertEqual(0, len(output.lossmap_set))

        # read data from the DB and check that it's equal to the original data
        inserted_data = []

        for hcd in output.hazardcurvedata_set:
            for hcdn in hcd.hazardcurvenodedata_set:
                location = hcdn.location.coords(self.session)
                node = (Site(location[0], location[1]),
                        {'PoEValues': hcdn.poes})
                if hcd.end_branch_label:
                    node[1]['endBranchLabel'] = hcd.end_branch_label
                else:
                    node[1]['statistics'] = hcd.statistic_type
                    if hcd.quantile is not None:
                        node[1]['quantileValue'] = hcd.quantile

                inserted_data.append(node)

        self.assertEquals(self.normalize(HAZARD_CURVE_DATA()),
                          self.normalize(inserted_data))


class HazardCurveDBReaderTestCase(HazardCurveDBBaseTestCase):
    """
    Unit tests for the HazardMapDBReader class, which deserializes
    hazard maps from the database.
    """
    def test_deserialize(self):
        """Hazard map is read back correctly"""
        self.writer.serialize(HAZARD_CURVE_DATA())

        data = self.reader.deserialize(self.writer.output.id)

        def _normalize(data):
            result = []

            for pt, val in data:
                new = val.copy()
                new['investigationTimeSpan'] = \
                    float(new['investigationTimeSpan'])
                result.append((pt, new))

            return result

        self.assertEquals(self.sort(_normalize(HAZARD_CURVE_DATA())),
                          self.sort(_normalize(data)))


class GMFDBBaseTestCase(unittest.TestCase, helpers.DbTestMixin):
    """Common code for ground motion field db reader/writer test"""
    def tearDown(self):
        if hasattr(self, "job") and self.job:
            self.teardown_job(self.job)
        if hasattr(self, "output") and self.output:
            self.teardown_output(self.output)

    def setUp(self):
        self.job = self.setup_classic_job()
<<<<<<< HEAD
        session = get_db_session("hzrdo", "writer")
=======
        self.session = get_uiapi_writer_session()
>>>>>>> 88d05725
        output_path = self.generate_output_path(self.job)
        self.display_name = os.path.basename(output_path)

        self.writer = GMFDBWriter(self.session, output_path, self.job.id)
        self.reader = GMFDBReader(self.session)

    def normalize(self, values):
        def sort_key(v):
            return v[0].longitude, v[0].latitude, v[1]

        return sorted(values, key=sort_key)


class GMFDBWriterTestCase(GMFDBBaseTestCase):
    """
    Unit tests for the GMFDBWriter class, which serializes
    ground motion fields to the database.
    """
    def test_serialize(self):
        """serialize() inserts the output and the gmf_data records."""
        # This job has no outputs before calling the function under test.
        self.assertEqual(0, len(self.job.output_set))

        # Call the function under test.
        self.writer.serialize(GMF_DATA())

        # After calling the function under test we see the expected output.
        self.assertEqual(1, len(self.job.output_set))

        # After calling the function under test we see the expected map data.
        [output] = self.job.output_set
        self.assertEqual(0, len(output.hazardcurvedata_set))
        self.assertEqual(0, len(output.lossmap_set))
        self.assertEqual(4, len(output.gmfdata_set))

        # read data from the DB and check that it's equal to the original data
        inserted_data = []

        for gmfd in output.gmfdata_set:
            location = gmfd.location.coords(self.session)
            inserted_data.append((Site(location[0], location[1]),
                                  {'groundMotion': gmfd.ground_motion}))

        self.assertEquals(self.normalize(GMF_DATA().items()),
                          self.normalize(inserted_data))


class GMFDBReaderTestCase(GMFDBBaseTestCase):
    """
    Unit tests for the GMFDBReader class, which deserializes
    ground motion fields from the database.
    """
    def tearDown(self):
        if hasattr(self, "job") and self.job:
            self.teardown_job(self.job)
        if hasattr(self, "output") and self.output:
            self.teardown_output(self.output)

    def test_deserialize(self):
        """Ground motion field is read back correctly"""
        self.writer.serialize(GMF_DATA())

        data = self.reader.deserialize(self.writer.output.id)

        self.assertEquals(self.normalize(GMF_DATA().items()),
                          self.normalize(data.items()))<|MERGE_RESOLUTION|>--- conflicted
+++ resolved
@@ -167,7 +167,7 @@
 
     def setUp(self):
         self.job = self.setup_classic_job()
-        self.session = get_uiapi_writer_session()
+        self.session = get_db_session("hzrdo", "writer")
         output_path = self.generate_output_path(self.job)
         self.display_name = os.path.basename(output_path)
 
@@ -188,15 +188,6 @@
 
     def test_insert_output(self):
         """An `uiapi.output` record is inserted correctly."""
-<<<<<<< HEAD
-        self.job = self.setup_classic_job()
-        session = get_db_session("hzrdo", "writer")
-        output_path = self.generate_output_path(self.job)
-        display_name = os.path.basename(output_path)
-        hmw = HazardMapDBWriter(session, output_path, self.job.id)
-
-=======
->>>>>>> 88d05725
         # This job has no outputs before calling the function under test.
         self.assertEqual(0, len(self.job.output_set))
 
@@ -216,12 +207,6 @@
 
     def test_serialize_mean(self):
         """serialize() inserts the output and the hazard_map_data records."""
-<<<<<<< HEAD
-        self.job = self.setup_classic_job()
-        session = get_db_session("hzrdo", "writer")
-        output_path = self.generate_output_path(self.job)
-        hmw = HazardMapDBWriter(session, output_path, self.job.id)
-=======
         # This job has no outputs before calling the function under test.
         self.assertEqual(0, len(self.job.output_set))
 
@@ -242,7 +227,6 @@
         self.assertEqual(len(HAZARD_MAP_MEAN_DATA()),
                          len(hazard_map.hazardmapdata_set))
         self.assertEqual(0, len(output.lossmap_set))
->>>>>>> 88d05725
 
     def test_serialize_quantile(self):
         """serialize() inserts the output and the hazard_map_data records."""
@@ -271,14 +255,6 @@
         """
         serialize() sets the minimum and maximum values on the output record.
         """
-<<<<<<< HEAD
-        self.job = self.setup_classic_job()
-        session = get_db_session("hzrdo", "writer")
-        output_path = self.generate_output_path(self.job)
-        hmw = HazardMapDBWriter(session, output_path, self.job.id)
-
-=======
->>>>>>> 88d05725
         # Call the function under test.
         self.writer.serialize(HAZARD_MAP_MEAN_DATA())
 
@@ -344,11 +320,7 @@
 
     def setUp(self):
         self.job = self.setup_classic_job()
-<<<<<<< HEAD
-        session = get_db_session("hzrdo", "writer")
-=======
-        self.session = get_uiapi_writer_session()
->>>>>>> 88d05725
+        self.session = get_db_session("hzrdo", "writer")
         output_path = self.generate_output_path(self.job)
         self.display_name = os.path.basename(output_path)
 
@@ -453,11 +425,7 @@
 
     def setUp(self):
         self.job = self.setup_classic_job()
-<<<<<<< HEAD
-        session = get_db_session("hzrdo", "writer")
-=======
-        self.session = get_uiapi_writer_session()
->>>>>>> 88d05725
+        self.session = get_db_session("hzrdo", "writer")
         output_path = self.generate_output_path(self.job)
         self.display_name = os.path.basename(output_path)
 
