# -*- coding: utf-8 -*-
# vim: tabstop=4 shiftwidth=4 softtabstop=4
#
# Copyright (C) 2013-2018 GEM Foundation
#
# OpenQuake is free software: you can redistribute it and/or modify it
# under the terms of the GNU Affero General Public License as published
# by the Free Software Foundation, either version 3 of the License, or
# (at your option) any later version.
#
# OpenQuake is distributed in the hope that it will be useful,
# but WITHOUT ANY WARRANTY; without even the implied warranty of
# MERCHANTABILITY or FITNESS FOR A PARTICULAR PURPOSE.  See the
# GNU Affero General Public License for more details.
#
# You should have received a copy of the GNU Affero General Public License
# along with OpenQuake. If not, see <http://www.gnu.org/licenses/>.

"""
Validation library for the engine, the desktop tools, and anything else
"""

import re
import ast
import logging
import numpy

from openquake.baselib.general import distinct
from openquake.baselib import hdf5
from openquake.hazardlib import imt, scalerel, gsim, pmf, site
from openquake.hazardlib.gsim import registry
from openquake.hazardlib.gsim.gmpe_table import GMPETable
from openquake.hazardlib.calc import disagg
from openquake.hazardlib.calc.filters import IntegrationDistance

PRECISION = pmf.PRECISION

SCALEREL = scalerel.get_available_magnitude_scalerel()

GSIM = gsim.get_available_gsims()


def disagg_outputs(value):
    """
    Validate disaggregation outputs. For instance

    >>> disagg_outputs('TRT Mag_Dist')
    ['TRT', 'Mag_Dist']
    >>> disagg_outputs('TRT, Mag_Dist')
    ['TRT', 'Mag_Dist']
    """
    values = value.replace(',', ' ').split()
    for val in values:
        if val not in disagg.pmf_map:
            raise ValueError('Invalid disagg output: %s' % val)
    return values


class FromFile(object):
    """
    Fake GSIM to be used when the GMFs are imported from an
    external file and not computed with a GSIM.
    """
    DEFINED_FOR_INTENSITY_MEASURE_TYPES = set()
    REQUIRES_SITES_PARAMETERS = set()

    def __repr__(self):
        return 'FromFile'


# more tests are in tests/valid_test.py
def gsim(value, **kwargs):
    """
    Make sure the given value is the name of an available GSIM class.

    >>> gsim('BooreAtkinson2011')
    'BooreAtkinson2011()'
    """
    minimum_distance = float(kwargs.pop('minimum_distance', 0))
    if value.endswith('()'):
        value = value[:-2]  # strip parenthesis
    if value == 'FromFile':
        return FromFile()
    elif value.startswith('GMPETable'):
        gsim_class = GMPETable
    else:
        #if value == 'NRCan15SiteTerm':
        #    import pdb; pdb.set_trace()
        try:
            gsim_class = registry[value]
        except KeyError:
            raise ValueError('Unknown GSIM: %s' % value)
    try:
        gs = gsim_class(**kwargs)
    except TypeError:
        raise ValueError('Could not instantiate %s%s' % (value, kwargs))
    gs.minimum_distance = minimum_distance
    return gs


def logic_tree_path(value):
    """
    >>> logic_tree_path('SM2_a3b1')
    ['SM2', 'a3b1']
    """
    return value.split('_')


def compose(*validators):
    """
    Implement composition of validators. For instance

    >>> utf8_not_empty = compose(utf8, not_empty)
    """
    def composed_validator(value):
        out = value
        for validator in reversed(validators):
            out = validator(out)
        return out
    composed_validator.__name__ = 'compose(%s)' % ','.join(
        val.__name__ for val in validators)
    return composed_validator


class NoneOr(object):
    """
    Accept the empty string (casted to None) or something else validated
    by the underlying `cast` validator.
    """
    def __init__(self, cast):
        self.cast = cast
        self.__name__ = cast.__name__

    def __call__(self, value):
        if value:
            return self.cast(value)


class Choice(object):
    """
    Check if the choice is valid (case sensitive).
    """
    @property
    def __name__(self):
        return 'Choice%s' % str(self.choices)

    def __init__(self, *choices):
        self.choices = choices

    def __call__(self, value):
        if value not in self.choices:
            raise ValueError("Got '%s', expected %s" % (
                             value, '|'.join(self.choices)))
        return value


class ChoiceCI(object):
    """
    Check if the choice is valid (case insensitive version).
    """
    def __init__(self, *choices):
        self.choices = choices
        self.__name__ = 'ChoiceCI%s' % str(choices)

    def __call__(self, value):
        value = value.lower()
        if value not in self.choices:
            raise ValueError("'%s' is not a valid choice in %s" % (
                             value, self.choices))
        return value


category = ChoiceCI('population', 'buildings')


class Choices(Choice):
    """
    Convert the choices, passed as a comma separated string, into a tuple
    of validated strings. For instance

    >>> Choices('xml', 'csv')('xml,csv')
    ('xml', 'csv')
    """
    def __call__(self, value):
        values = value.lower().split(',')
        for val in values:
            if val not in self.choices:
                raise ValueError("'%s' is not a valid choice in %s" % (
                    val, self.choices))
        return tuple(values)


export_formats = Choices('', 'xml', 'geojson', 'txt', 'csv', 'npz')


def hazard_id(value):
    """
    >>> hazard_id('')
    ()
    >>> hazard_id('-1')
    (-1,)
    >>> hazard_id('42')
    (42,)
    >>> hazard_id('42,3')
    (42, 3)
    >>> hazard_id('42,3,4')
    (42, 3, 4)
    >>> hazard_id('42:3')
    Traceback (most recent call last):
       ...
    ValueError: Invalid hazard_id '42:3'
    """
    if not value:
        return ()
    try:
        return tuple(map(int, value.split(',')))
    except Exception:
        raise ValueError('Invalid hazard_id %r' % value)


class Regex(object):
    """
    Compare the value with the given regex
    """
    def __init__(self, regex):
        self.rx = re.compile(regex)
        self.__name__ = 'Regex[%s]' % regex

    def __call__(self, value):
        if self.rx.match(value) is None:
            raise ValueError("'%s' does not match the regex '%s'" %
                             (value, self.rx.pattern))
        return value


name = Regex(r'^[a-zA-Z_]\w*$')

name_with_dashes = Regex(r'^[a-zA-Z_][\w\-]*$')


class SimpleId(object):
    """
    Check if the given value is a valid ID.

    :param length: maximum length of the ID
    :param regex: accepted characters
    """
    def __init__(self, length, regex=r'^[\w_\-]+$'):
        self.length = length
        self.regex = regex
        self.__name__ = 'SimpleId(%d, %s)' % (length, regex)

    def __call__(self, value):
        if max(map(ord, value)) > 127:
            raise ValueError(
                'Invalid ID %r: the only accepted chars are a-zA-Z0-9_-'
                % value)
        elif len(value) > self.length:
            raise ValueError("The ID '%s' is longer than %d character" %
                             (value, self.length))
        elif re.match(self.regex, value):
            return value
        raise ValueError(
            "Invalid ID '%s': the only accepted chars are a-zA-Z0-9_-" % value)


MAX_ID_LENGTH = 75  # length required for some sources in US14 collapsed model
ASSET_ID_LENGTH = 100

simple_id = SimpleId(MAX_ID_LENGTH)
asset_id = SimpleId(ASSET_ID_LENGTH)
source_id = SimpleId(MAX_ID_LENGTH, r'^[\w\.\-_]+$')
nice_string = SimpleId(  # nice for Windows, Linux, HDF5 and XML
    ASSET_ID_LENGTH, r'[a-zA-Z0-9\.`!#$%\(\)\+/,;@\[\]\^_{|}~-]+')


class FloatRange(object):
    def __init__(self, minrange, maxrange, name='', accept=None):
        self.minrange = minrange
        self.maxrange = maxrange
        self.name = name
        self.accept = accept
        self.__name__ = 'FloatRange[%s:%s]' % (minrange, maxrange)

    def __call__(self, value):
        try:
            f = float_(value)
        except ValueError:  # passed a string
            if value == self.accept:
                return value
            else:
                raise
        if f > self.maxrange:
            raise ValueError("%s %s is bigger than the maximum (%s)" %
                             (self.name, f, self.maxrange))
        if f < self.minrange:
            raise ValueError("%s %s is smaller than the minimum (%s)" %
                             (self.name, f, self.minrange))
        return f


magnitude = FloatRange(0, 11, 'magnitude')


def not_empty(value):
    """Check that the string is not all blanks"""
    if value is None or value.strip() == '':
        raise ValueError('Got an empty string')
    return value


def utf8(value):
    r"""
    Check that the string is UTF-8. Returns an encode bytestring.

    >>> utf8(b'\xe0')  # doctest: +ELLIPSIS
    Traceback (most recent call last):
    ...
    ValueError: Not UTF-8: ...
    """
    try:
        if isinstance(value, bytes):
            return value.decode('utf-8')
        else:
            return value
    except Exception:
        raise ValueError('Not UTF-8: %r' % value)


def utf8_not_empty(value):
    """Check that the string is UTF-8 and not empty"""
    return utf8(not_empty(value))


def namelist(value):
    """
    :param value: input string
    :returns: list of identifiers separated by whitespace or commas

    >>> namelist('a,b')
    ['a', 'b']
    >>> namelist('a1  b_2\t_c')
    ['a1', 'b_2', '_c']

    >>> namelist('a1 b_2 1c')
    Traceback (most recent call last):
        ...
    ValueError: List of names containing an invalid name: 1c
    """
    names = value.replace(',', ' ').split()
    for n in names:
        try:
            name(n)
        except ValueError:
            raise ValueError('List of names containing an invalid name:'
                             ' %s' % n)
    return names


def float_(value):
    """
    :param value: input string
    :returns: a floating point number
    """
    try:
        return float(value)
    except Exception:
        raise ValueError("'%s' is not a float" % value)


def nonzero(value):
    """
    :param value: input string
    :returns: the value unchanged

    >>> nonzero('1')
    '1'
    >>> nonzero('0')
    Traceback (most recent call last):
      ...
    ValueError: '0' is zero
    """
    if float_(value) == 0:
        raise ValueError("'%s' is zero" % value)
    return value


def longitude(value):
    """
    :param value: input string
    :returns: longitude float, rounded to 5 digits, i.e. 1 meter maximum

    >>> longitude('0.123456')
    0.12346
    """
    lon = round(float_(value), 5)
    if lon > 180.:
        raise ValueError('longitude %s > 180' % lon)
    elif lon < -180.:
        raise ValueError('longitude %s < -180' % lon)
    return lon


def latitude(value):
    """
    :param value: input string
    :returns: latitude float, rounded to 5 digits, i.e. 1 meter maximum

    >>> latitude('-0.123456')
    -0.12346
    """
    lat = round(float_(value), 5)
    if lat > 90.:
        raise ValueError('latitude %s > 90' % lat)
    elif lat < -90.:
        raise ValueError('latitude %s < -90' % lat)
    return lat


def longitudes(value):
    """
    :param value: a comma separated string of longitudes
    :returns: a list of longitudes
    """
    return [longitude(v) for v in value.split(',')]


def latitudes(value):
    """
    :param value: a comma separated string of latitudes
    :returns: a list of latitudes
    """
    return [latitude(v) for v in value.split(',')]


depth = float_


def lon_lat(value):
    """
    :param value: a pair of coordinates
    :returns: a tuple (longitude, latitude)

    >>> lon_lat('12 14')
    (12.0, 14.0)
    """
    lon, lat = value.split()
    return longitude(lon), latitude(lat)


def point(value):
    """
    :param value: a tuple of coordinates as a string (2D or 3D)
    :returns: a tuple of coordinates as a string (2D or 3D)
    """
    lst = value.split()
    dim = len(lst)
    if dim == 2:
        return longitude(lst[0]), latitude(lst[1]), 0.
    elif dim == 3:
        return longitude(lst[0]), latitude(lst[1]), depth(lst[2])
    else:
        raise ValueError('Invalid point format: %s' % value)


def coordinates(value):
    """
    Convert a non-empty string into a list of lon-lat coordinates.

    >>> coordinates('')
    Traceback (most recent call last):
    ...
    ValueError: Empty list of coordinates: ''
    >>> coordinates('1.1 1.2')
    [(1.1, 1.2, 0.0)]
    >>> coordinates('1.1 1.2, 2.2 2.3')
    [(1.1, 1.2, 0.0), (2.2, 2.3, 0.0)]
    >>> coordinates('1.1 1.2 -0.4, 2.2 2.3 -0.5')
    [(1.1, 1.2, -0.4), (2.2, 2.3, -0.5)]
    >>> coordinates('0 0 0, 0 0 -1')
    Traceback (most recent call last):
    ...
    ValueError: Found overlapping site #2,  0 0 -1
    """
    if not value.strip():
        raise ValueError('Empty list of coordinates: %r' % value)
    points = []
    pointset = set()
    for i, line in enumerate(value.split(','), 1):
        pnt = point(line)
        if pnt[:2] in pointset:
            raise ValueError("Found overlapping site #%d, %s" % (i, line))
        pointset.add(pnt[:2])
        points.append(pnt)
    return points


def wkt_polygon(value):
    """
    Convert a string with a comma separated list of coordinates into
    a WKT polygon, by closing the ring.
    """
    points = ['%s %s' % (lon, lat) for lon, lat, dep in coordinates(value)]
    # close the linear polygon ring by appending the first coord to the end
    points.append(points[0])
    return 'POLYGON((%s))' % ', '.join(points)


def positiveint(value):
    """
    :param value: input string
    :returns: positive integer
    """
    i = int(not_empty(value))
    if i < 0:
        raise ValueError('integer %d < 0' % i)
    return i


def positivefloat(value):
    """
    :param value: input string
    :returns: positive float
    """
    f = float(not_empty(value))
    if f < 0:
        raise ValueError('float %s < 0' % f)
    return f


def positivefloats(value):
    """
    :param value:
        string of whitespace separated floats
    :returns:
        a list of positive floats
    """
    floats = list(map(positivefloat, value.split()))
    return floats


def floats32(value):
    """
    :param value:
        string of whitespace separated floats
    :returns:
        an array of 32 bit floats
    """
    return numpy.float32(value.split())


_BOOL_DICT = {
    '': False,
    '0': False,
    '1': True,
    'false': False,
    'true': True,
}


def boolean(value):
    """
    :param value: input string such as '0', '1', 'true', 'false'
    :returns: boolean

    >>> boolean('')
    False
    >>> boolean('True')
    True
    >>> boolean('false')
    False
    >>> boolean('t')
    Traceback (most recent call last):
        ...
    ValueError: Not a boolean: t
    """
    value = value.strip().lower()
    try:
        return _BOOL_DICT[value]
    except KeyError:
        raise ValueError('Not a boolean: %s' % value)


range01 = FloatRange(0, 1)
probability = FloatRange(0, 1)
probability.__name__ = 'probability'


def probabilities(value, rows=0, cols=0):
    """
    :param value: input string, comma separated or space separated
    :param rows: the number of rows if the floats are in a matrix (0 otherwise)
    :param cols: the number of columns if the floats are in a matrix (or 0
    :returns: a list of probabilities

    >>> probabilities('')
    []
    >>> probabilities('1')
    [1.0]
    >>> probabilities('0.1 0.2')
    [0.1, 0.2]
    >>> probabilities('0.1, 0.2')  # commas are ignored
    [0.1, 0.2]
    """
    probs = list(map(probability, value.replace(',', ' ').split()))
    if rows and cols:
        probs = numpy.array(probs).reshape((len(rows), len(cols)))
    return probs


def decreasing_probabilities(value):
    """
    :param value: input string, comma separated or space separated
    :returns: a list of decreasing probabilities

    >>> decreasing_probabilities('1')
    Traceback (most recent call last):
    ...
    ValueError: Not enough probabilities, found '1'
    >>> decreasing_probabilities('0.2 0.1')
    [0.2, 0.1]
    >>> decreasing_probabilities('0.1 0.2')
    Traceback (most recent call last):
    ...
    ValueError: The probabilities 0.1 0.2 are not in decreasing order
    """
    probs = probabilities(value)
    if len(probs) < 2:
        raise ValueError('Not enough probabilities, found %r' % value)
    elif sorted(probs, reverse=True) != probs:
        raise ValueError('The probabilities %s are not in decreasing order'
                         % value)
    return probs


def intensity_measure_type(value):
    """
    Make sure `value` is a valid intensity measure type and return it
    in a normalized form

    >>> intensity_measure_type('SA(0.10)')  # NB: strips the trailing 0
    'SA(0.1)'
    >>> intensity_measure_type('SA')  # this is invalid
    Traceback (most recent call last):
      ...
    ValueError: Invalid IMT: 'SA'
    """
    try:
        return str(imt.from_string(value))
    except Exception:
        raise ValueError("Invalid IMT: '%s'" % value)


def intensity_measure_types(value):
    """
    :param value: input string
    :returns: non-empty list of Intensity Measure Type objects

    >>> intensity_measure_types('PGA')
    ['PGA']
    >>> intensity_measure_types('PGA, SA(1.00)')
    ['PGA', 'SA(1.0)']
    >>> intensity_measure_types('SA(0.1), SA(0.10)')
    Traceback (most recent call last):
      ...
    ValueError: Duplicated IMTs in SA(0.1), SA(0.10)
    """
    imts = []
    for chunk in value.split(','):
        imts.append(str(imt.from_string(chunk.strip())))
    if len(distinct(imts)) < len(imts):
        raise ValueError('Duplicated IMTs in %s' % value)
    return imts


<<<<<<< HEAD
def check_levels(imls, imt, no_damage_limit=0):
=======
def check_levels(imls, imt, min_iml=1E-10):
>>>>>>> deccdad0
    """
    Raise a ValueError if the given levels are invalid.

    :param imls: a list of intensity measure and levels
    :param imt: the intensity measure type
    :param min_iml: minimum intensity measure level (default 1E-10)

    >>> check_levels([0.1, 0.2], 'PGA')  # ok
    >>> check_levels([], 'PGA')
    Traceback (most recent call last):
       ...
    ValueError: No imls for PGA: []
    >>> check_levels([0.2, 0.1], 'PGA')
    Traceback (most recent call last):
       ...
    ValueError: The imls for PGA are not sorted: [0.2, 0.1]
    >>> check_levels([0.2, 0.2], 'PGA')
    Traceback (most recent call last):
       ...
    ValueError: Found duplicated levels for PGA: [0.2, 0.2]
    """
    if len(imls) < 1:
        raise ValueError('No imls for %s: %s' % (imt, imls))
    elif imls[0] == 0 and no_damage_limit == 0:
        raise ValueError('The imls for %s start from 0: %s' % (imt, imls))
    elif imls != sorted(imls):
        raise ValueError('The imls for %s are not sorted: %s' % (imt, imls))
    elif len(distinct(imls)) < len(imls):
        raise ValueError("Found duplicated levels for %s: %s" % (imt, imls))
    elif imls[0] == 0 and imls[1] <= min_iml:  # apply the cutoff
        raise ValueError("The min_iml %s=%s is larger than the second level "
                         "for %s" % (imt, min_iml, imls))
    elif imls[0] == 0 and imls[1] > min_iml:  # apply the cutoff
        imls[0] = min_iml


def intensity_measure_types_and_levels(value):
    """
    :param value: input string
    :returns: Intensity Measure Type and Levels dictionary

    >>> intensity_measure_types_and_levels('{"SA(0.10)": [0.1, 0.2]}')
    {'SA(0.1)': [0.1, 0.2]}
    """
    dic = dictionary(value)
    for imt_str, imls in dic.items():
        norm_imt = str(imt.from_string(imt_str))
        if norm_imt != imt_str:
            dic[norm_imt] = imls
            del dic[imt_str]
        check_levels(imls, imt_str)  # ValueError if the levels are invalid
    return dic


def loss_ratios(value):
    """
    :param value: input string
    :returns: dictionary loss_type -> loss ratios

    >>> loss_ratios('{"structural": [0.1, 0.2]}')
    {'structural': [0.1, 0.2]}
    """
    dic = dictionary(value)
    for lt, ratios in dic.items():
        for ratio in ratios:
            if not 0 <= ratio <= 1:
                raise ValueError('Loss ratio %f for loss_type %s is not in '
                                 'the range [0, 1]' % (ratio, lt))
        check_levels(ratios, lt)  # ValueError if the levels are invalid
    return dic


def logscale(x_min, x_max, n):
    """
    :param x_min: minumum value
    :param x_max: maximum value
    :param n: number of steps
    :returns: an array of n values from x_min to x_max
    """
    if not (isinstance(n, int) and n > 0):
        raise ValueError('n must be a positive integer, got %s' % n)
    if x_min <= 0:
        raise ValueError('x_min must be positive, got %s' % x_min)
    if x_max <= x_min:
        raise ValueError('x_max (%s) must be bigger than x_min (%s)' %
                         (x_max, x_min))
    delta = numpy.log(x_max / x_min)
    return numpy.exp(delta * numpy.arange(n) / (n - 1)) * x_min


def dictionary(value):
    """
    :param value:
        input string corresponding to a literal Python object
    :returns:
        the Python object

    >>> dictionary('')
    {}
    >>> dictionary('{}')
    {}
    >>> dictionary('{"a": 1}')
    {'a': 1}
    >>> dictionary('"vs30_clustering: true"')  # an error really done by a user
    Traceback (most recent call last):
       ...
    ValueError: '"vs30_clustering: true"' is not a valid Python dictionary
    >>> dictionary('{"ls": logscale(0.01, 2, 5)}')
    {'ls': [0.01, 0.03760603093086393, 0.14142135623730948, 0.5318295896944986, 1.9999999999999991]}
    """
    if not value:
        return {}
    value = value.replace('logscale(', '("logscale", ')  # dirty but quick
    try:
        dic = dict(ast.literal_eval(value))
    except Exception:
        raise ValueError('%r is not a valid Python dictionary' % value)
    for key, val in dic.items():
        try:
            has_logscale = (val[0] == 'logscale')
        except Exception:  # no val[0]
            continue
        if has_logscale:
            dic[key] = list(logscale(*val[1:]))
    return dic


# used for the maximum distance parameter in the job.ini file
def floatdict(value):
    """
    :param value:
        input string corresponding to a literal Python number or dictionary
    :returns:
        a Python dictionary key -> number

    >>> floatdict("200")
    {'default': 200}

    >>> text = "{'active shallow crust': 250., 'default': 200}"
    >>> sorted(floatdict(text).items())
    [('active shallow crust', 250.0), ('default', 200)]
    """
    value = ast.literal_eval(value)
    if isinstance(value, (int, float, list)):
        return {'default': value}
    return value


def maximum_distance(value):
    """
    :param value:
        input string corresponding to a valid maximum distance
    :returns:
        a IntegrationDistance mapping
    """
    dic = floatdict(value)
    for trt, magdists in dic.items():
        if isinstance(magdists, list):  # could be a scalar otherwise
            magdists.sort()  # make sure the list is sorted by magnitude
            for mag, dist in magdists:  # validate the magnitudes
                magnitude(mag)
    return IntegrationDistance(dic)


# ########################### SOURCES/RUPTURES ############################# #

def mag_scale_rel(value):
    """
    :param value:
        name of a Magnitude-Scale relationship in hazardlib
    :returns:
        the corresponding hazardlib object
    """
    value = value.strip()
    if value not in SCALEREL:
        raise ValueError(
            "'%s' is not a recognized magnitude-scale relationship" % value)
    return value


def pmf(value):
    """
    Comvert a string into a Probability Mass Function.

    :param value:
        a sequence of probabilities summing up to 1 (no commas)
    :returns:
        a list of pairs [(probability, index), ...] with index starting from 0

    >>> pmf("0.157 0.843")
    [(0.157, 0), (0.843, 1)]
    """
    probs = probabilities(value)
    if abs(1.-sum(map(float, value.split()))) > 1e-12:
        raise ValueError('The probabilities %s do not sum up to 1!' % value)
    return [(p, i) for i, p in enumerate(probs)]


def check_weights(nodes_with_a_weight):
    """
    Ensure that the sum of the values is 1

    :param nodes_with_a_weight: a list of Node objects with a weight attribute
    """
    weights = [n['weight'] for n in nodes_with_a_weight]
    if abs(sum(weights) - 1.) > PRECISION:
        raise ValueError('The weights do not sum up to 1: %s' % weights)
    return nodes_with_a_weight


def weights(value):
    """
    Space-separated list of weights:

    >>> weights('0.1 0.2 0.7')
    [0.1, 0.2, 0.7]

    >>> weights('0.1 0.2 0.8')
    Traceback (most recent call last):
      ...
    ValueError: The weights do not sum up to 1: [0.1, 0.2, 0.8]
    """
    probs = probabilities(value)
    if abs(sum(probs) - 1.) > PRECISION:
        raise ValueError('The weights do not sum up to 1: %s' % probs)
    return probs


def hypo_list(nodes):
    """
    :param nodes: a hypoList node with N hypocenter nodes
    :returns: a numpy array of shape (N, 3) with strike, dip and weight
    """
    check_weights(nodes)
    data = []
    for node in nodes:
        data.append([node['alongStrike'], node['downDip'], node['weight']])
    return numpy.array(data, float)


def slip_list(nodes):
    """
    :param nodes: a slipList node with N slip nodes
    :returns: a numpy array of shape (N, 2) with slip angle and weight
    """
    check_weights(nodes)
    data = []
    for node in nodes:
        data.append([slip_range(~node), node['weight']])
    return numpy.array(data, float)


def posList(value):
    """
    :param value:
        a string with the form `lon1 lat1 [depth1] ...  lonN latN [depthN]`
        without commas, where the depts are optional.
    :returns:
        a list of floats without other validations
    """
    values = value.split()
    num_values = len(values)
    if num_values % 3 and num_values % 2:
        raise ValueError('Wrong number: nor pairs not triplets: %s' % values)
    try:
        return list(map(float_, values))
    except Exception as exc:
        raise ValueError('Found a non-float in %s: %s' % (value, exc))


def point3d(value, lon, lat, depth):
    """
    This is used to convert nodes of the form
    <hypocenter lon="LON" lat="LAT" depth="DEPTH"/>

    :param value: None
    :param lon: longitude string
    :param lat: latitude string
    :returns: a validated triple (lon, lat, depth)
    """
    return longitude(lon), latitude(lat), positivefloat(depth)


strike_range = FloatRange(0, 360, 'strike')
slip_range = FloatRange(0, 360, 'slip')
dip_range = FloatRange(0, 90, 'dip')
rake_range = FloatRange(-180, 180, 'rake', 'undefined')


def ab_values(value):
    """
    a and b values of the GR magniture-scaling relation.
    a is a positive float, b is just a float.
    """
    a, b = value.split()
    return positivefloat(a), float_(b)


def integers(value):
    """
    :param value: input string
    :returns: non-empty list of integers

    >>> integers('1, 2')
    [1, 2]
    >>> integers(' ')
    Traceback (most recent call last):
       ...
    ValueError: Not a list of integers: ' '
    """
    if '.' in value:
        raise ValueError('There are decimal points in %s' % value)
    values = value.replace(',', ' ').split()
    if not values:
        raise ValueError('Not a list of integers: %r' % value)
    try:
        ints = [int(float(v)) for v in values]
    except Exception:
        raise ValueError('Not a list of integers: %r' % value)
    return ints


def positiveints(value):
    """
    >>> positiveints('1, -1')
    Traceback (most recent call last):
       ...
    ValueError: -1 is negative in '1, -1'
    """
    ints = integers(value)
    for val in ints:
        if val < 0:
            raise ValueError('%d is negative in %r' % (val, value))
    return ints


def simple_slice(value):
    """
    >>> simple_slice('2:5')
    (2, 5)
    >>> simple_slice('0:None')
    (0, None)
    """
    try:
        start, stop = value.split(':')
        start = ast.literal_eval(start)
        stop = ast.literal_eval(stop)
        if start is not None and stop is not None:
            assert start < stop
    except Exception:
        raise ValueError('invalid slice: %s' % value)
    return (start, stop)


# used for the exposure validation
cost_type = Choice('structural', 'nonstructural', 'contents',
                   'business_interruption')

cost_type_type = Choice('aggregated', 'per_area', 'per_asset')


def site_param(dic):
    """
    Convert a dictionary site_model_param -> string into a dictionary
    of valid casted site parameters.
    """
    new = {}
    for name, val in dic.items():
        if name == 'vs30Type':
            # avoid "Unrecognized parameter vs30Type"
            new['vs30measured'] = val == 'measured'
        elif name not in site.site_param_dt:
            raise ValueError('Unrecognized parameter %s' % name)
        else:
            new[name] = val
    return new


###########################################################################

class Param(object):
    """
    A descriptor for validated parameters with a default, to be
    used as attributes in ParamSet objects.

    :param validator: the validator
    :param default: the default value
    """
    NODEFAULT = object()

    def __init__(self, validator, default=NODEFAULT, name=None):
        if not callable(validator):
            raise ValueError(
                '%r for %s is not a validator: it is not callable'
                % (validator, name))
        if not hasattr(validator, '__name__'):
            raise ValueError(
                '%r for %s is not a validator: it has no __name__'
                % (validator, name))

        self.validator = validator
        self.default = default
        self.name = name  # set by ParamSet.__metaclass__

    def __get__(self, obj, objclass):
        if obj is not None:
            if self.default is self.NODEFAULT:
                raise AttributeError(self.name)
            return self.default
        return self


class MetaParamSet(type):
    """
    Set the `.name` attribute of every Param instance defined inside
    any subclass of ParamSet.
    """
    def __init__(cls, name, bases, dic):
        for name, val in dic.items():
            if isinstance(val, Param):
                val.name = name


# used in commonlib.oqvalidation
class ParamSet(hdf5.LiteralAttrs, metaclass=MetaParamSet):
    """
    A set of valid interrelated parameters. Here is an example
    of usage:

    >>> class MyParams(ParamSet):
    ...     a = Param(positiveint)
    ...     b = Param(positivefloat)
    ...
    ...     def is_valid_not_too_big(self):
    ...         "The sum of a and b must be under 10: a={a} and b={b}"
    ...         return self.a + self.b < 10

    >>> mp = MyParams(a='1', b='7.2')
    >>> mp
    <MyParams a=1, b=7.2>

    >>> MyParams(a='1', b='9.2').validate()
    Traceback (most recent call last):
    ...
    ValueError: The sum of a and b must be under 10: a=1 and b=9.2

    The constrains are applied in lexicographic order. The attribute
    corresponding to a Param descriptor can be set as usual:

    >>> mp.a = '2'
    >>> mp.a
    '2'

    A list with the literal strings can be extracted as follows:

    >>> mp.to_params()
    [('a', "'2'"), ('b', '7.2')]

    It is possible to build a new object from a dictionary of parameters
    which are assumed to be already validated:

    >>> MyParams.from_(dict(a="'2'", b='7.2'))
    <MyParams a='2', b=7.2>
    """
    params = {}

    @classmethod
    def check(cls, dic):
        """
        Convert a dictionary name->string into a dictionary name->value
        by converting the string. If the name does not correspond to a
        known parameter, just ignore it and print a warning.
        """
        res = {}
        for name, text in dic.items():
            try:
                p = getattr(cls, name)
            except AttributeError:
                logging.warn('Ignored unknown parameter %s', name)
            else:
                res[name] = p.validator(text)
        return res

    @classmethod
    def from_(cls, dic):
        """
        Build a new ParamSet from a dictionary of string-valued parameters
        which are assumed to be already valid.
        """
        self = cls.__new__(cls)
        for k, v in dic.items():
            setattr(self, k, ast.literal_eval(v))
        return self

    def to_params(self):
        """
        Convert the instance dictionary into a sorted list of pairs
        (name, valrepr) where valrepr is the string representation of
        the underlying value.
        """
        dic = self.__dict__
        return [(k, repr(dic[k])) for k in sorted(dic)
                if not k.startswith('_')]

    def __init__(self, **names_vals):
        for name, val in names_vals.items():
            if name.startswith(('_', 'is_valid_')):
                raise NameError('The parameter name %s is not acceptable'
                                % name)
            try:
                convert = getattr(self.__class__, name).validator
            except AttributeError:
                logging.warn("The parameter '%s' is unknown, ignoring" % name)
                continue
            try:
                value = convert(val)
            except Exception as exc:
                raise ValueError('%s: could not convert to %s: %s=%s'
                                 % (exc, convert.__name__, name, val))
            setattr(self, name, value)

    def validate(self):
        """
        Apply the `is_valid` methods to self and possibly raise a ValueError.
        """
        # it is important to have the validator applied in a fixed order
        valids = [getattr(self, valid)
                  for valid in sorted(dir(self.__class__))
                  if valid.startswith('is_valid_')]
        for is_valid in valids:
            if not is_valid():
                docstring = '\n'.join(
                    line.strip() for line in is_valid.__doc__.splitlines())
                doc = docstring.format(**vars(self))
                raise ValueError(doc)

    def __iter__(self):
        for item in sorted(vars(self).items()):
            yield item


class RjbEquivalent(object):
    """
    A class to compute the equivalent Rjb distance. Usage:

    >> reqv = RjbEquivalent('lookup.hdf5')
    >> reqv.get(repi_distances, mag)
    """
    def __init__(self, hdf5path):
        with hdf5.File(hdf5path, 'r') as f:
            self.repi = f['default/repi'].value  # shape D
            self.mags = f['default/mags'].value  # shape M
            self.reqv = f['default/reqv'].value  # shape D x M

    def get(self, repi, mag):
        """
        :param repi: an array of epicentral distances in the range self.repi
        :param mag: a magnitude in the range self.mags
        :returns: an array of equivalent distances
        """
        mag_idx = numpy.abs(mag - self.mags).argmin()
        dists = []
        for dist in repi:
            repi_idx = numpy.abs(dist - self.repi).argmin()
            dists.append(self.reqv[repi_idx, mag_idx])
        return numpy.array(dists)<|MERGE_RESOLUTION|>--- conflicted
+++ resolved
@@ -673,11 +673,7 @@
     return imts
 
 
-<<<<<<< HEAD
-def check_levels(imls, imt, no_damage_limit=0):
-=======
 def check_levels(imls, imt, min_iml=1E-10):
->>>>>>> deccdad0
     """
     Raise a ValueError if the given levels are invalid.
 
@@ -701,8 +697,6 @@
     """
     if len(imls) < 1:
         raise ValueError('No imls for %s: %s' % (imt, imls))
-    elif imls[0] == 0 and no_damage_limit == 0:
-        raise ValueError('The imls for %s start from 0: %s' % (imt, imls))
     elif imls != sorted(imls):
         raise ValueError('The imls for %s are not sorted: %s' % (imt, imls))
     elif len(distinct(imls)) < len(imls):
