--- conflicted
+++ resolved
@@ -102,6 +102,7 @@
         src_filter = SourceFilter(src_filter, {})
     # Get the parameters assigned to the group
     src_mutex = getattr(group, 'src_interdep', None) == 'mutex'
+    rup_mutex = getattr(group, 'rup_interdep', None) == 'mutex'
     cluster = getattr(group, 'cluster', None)
     trts = set()
     # Set the number of ruptures, if missing, and fix the temporal occurrence
@@ -122,23 +123,16 @@
     # Create contexts. This is advantageous since we compute rupture to site
     # distances only once.
     cmaker = ContextMaker(trt, gsims, param, monitor)
-<<<<<<< HEAD
     # Compute the probability map. The probability map is a
     # :class:`openquake.baselib.general.AccumDict` instance i.e. a specialised
     # dictionary
-    pmap, rup_data, calc_times = cmaker.get_pmap_by_grp(
+    pmap, rup_data, calc_times, extra = cmaker.get_pmap_by_grp(
         src_filter(group), src_mutex, rup_mutex)
+    extra['task_no'] = getattr(monitor, 'task_no', 0)
     # Now we prepare for computation of hazard.
-=======
-    pmap, rup_data, calc_times, extra = cmaker.get_pmap_by_grp(
-        src_filter, group)
-    extra['task_no'] = getattr(monitor, 'task_no', 0)
-
->>>>>>> 57e4ce0a
     group_probability = getattr(group, 'grp_probability', None)
     if src_mutex and group_probability:
         pmap[src.src_group_id] *= group_probability
-
     if cluster:
         tom = getattr(group, 'temporal_occurrence_model')
         pmap = _cluster(param['imtls'], tom, gsims, pmap)
