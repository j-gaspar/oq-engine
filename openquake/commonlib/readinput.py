# -*- coding: utf-8 -*-
# vim: tabstop=4 shiftwidth=4 softtabstop=4
#
# Copyright (C) 2014-2018 GEM Foundation
#
# OpenQuake is free software: you can redistribute it and/or modify it
# under the terms of the GNU Affero General Public License as published
# by the Free Software Foundation, either version 3 of the License, or
# (at your option) any later version.
#
# OpenQuake is distributed in the hope that it will be useful,
# but WITHOUT ANY WARRANTY; without even the implied warranty of
# MERCHANTABILITY or FITNESS FOR A PARTICULAR PURPOSE.  See the
# GNU Affero General Public License for more details.
#
# You should have received a copy of the GNU Affero General Public License
# along with OpenQuake. If not, see <http://www.gnu.org/licenses/>.
import os
import sys
import csv
import copy
import zlib
import shutil
import random
import zipfile
import logging
import tempfile
import operator
import functools
import configparser
import collections
import numpy

from openquake.baselib import performance, hdf5, parallel
from openquake.baselib.general import (
    AccumDict, DictArray, deprecated, random_filter)
from openquake.baselib.python3compat import decode, zip
from openquake.baselib.node import Node
from openquake.hazardlib.const import StdDev
from openquake.hazardlib.calc.filters import split_sources
from openquake.hazardlib.calc.gmf import CorrelationButNoInterIntraStdDevs
from openquake.hazardlib import (
    geo, site, imt, valid, sourceconverter, nrml, InvalidFile)
from openquake.hazardlib.geo.mesh import point3d
from openquake.hazardlib.probability_map import ProbabilityMap
from openquake.risklib import asset, riskinput
from openquake.risklib.riskmodels import get_risk_models
from openquake.commonlib.oqvalidation import OqParam
from openquake.commonlib import logictree, source, writers

# the following is quite arbitrary, it gives output weights that I like (MS)
NORMALIZATION_FACTOR = 1E-2
RUPTURES_PER_BLOCK = 10000  # used in split_filter
TWO16 = 2 ** 16  # 65,536
F32 = numpy.float32
F64 = numpy.float64
U16 = numpy.uint16
U32 = numpy.uint32
U64 = numpy.uint64

Site = collections.namedtuple('Site', 'sid lon lat')
stored_event_dt = numpy.dtype([
    ('eid', U64), ('rup_id', U32), ('grp_id', U16), ('year', U32),
    ('ses', U16), ('rlz', U16)])


class DuplicatedPoint(Exception):
    """
    Raised when reading a CSV file with duplicated (lon, lat) pairs
    """


def collect_files(dirpath, cond=lambda fullname: True):
    """
    Recursively collect the files contained inside dirpath.

    :param dirpath: path to a readable directory
    :param cond: condition on the path to collect the file
    """
    files = []
    for fname in os.listdir(dirpath):
        fullname = os.path.join(dirpath, fname)
        if os.path.isdir(fullname):  # navigate inside
            files.extend(collect_files(fullname))
        else:  # collect files
            if cond(fullname):
                files.append(fullname)
    return files


def extract_from_zip(path, candidates):
    """
    Given a zip archive and a function to detect the presence of a given
    filename, unzip the archive into a temporary directory and return the
    full path of the file. Raise an IOError if the file cannot be found
    within the archive.

    :param path: pathname of the archive
    :param candidates: list of names to search for
    """
    temp_dir = tempfile.mkdtemp()
    with zipfile.ZipFile(path) as archive:
        archive.extractall(temp_dir)
    return [f for f in collect_files(temp_dir)
            if os.path.basename(f) in candidates]


def normalize(key, fnames, base_path):
    input_type, _ext = key.rsplit('_', 1)
    filenames = []
    for val in fnames:
        if os.path.isabs(val):
            raise ValueError('%s=%s is an absolute path' % (key, val))
        filenames.append(os.path.normpath(os.path.join(base_path, val)))
    return input_type, filenames


def _update(params, items, base_path):
    for key, value in items:
        if key in ('hazard_curves_csv', 'site_model_file', 'exposure_file'):
            input_type, fnames = normalize(key, value.split(), base_path)
            params['inputs'][input_type] = fnames
        elif key.endswith(('_file', '_csv', '_hdf5')):
            if value:
                input_type, [fname] = normalize(key, [value], base_path)
                params['inputs'][input_type] = fname
        elif isinstance(value, str) and value.endswith('.hdf5'):
            # for the reqv feature
            fname = os.path.normpath(os.path.join(base_path, value))
            try:
                reqv = params['inputs']['reqv']
            except KeyError:
                params['inputs']['reqv'] = {key: fname}
            else:
                reqv.update({key: fname})
        else:
            params[key] = value


def get_params(job_inis, **kw):
    """
    Parse one or more INI-style config files.

    :param job_inis:
        List of configuration files (or list containing a single zip archive)
    :param kw:
        Optionally override some parameters
    :returns:
        A dictionary of parameters
    """
    input_zip = None
    if len(job_inis) == 1 and job_inis[0].endswith('.zip'):
        input_zip = job_inis[0]
        job_inis = extract_from_zip(
            job_inis[0], ['job_hazard.ini', 'job_haz.ini',
                          'job.ini', 'job_risk.ini'])

    not_found = [ini for ini in job_inis if not os.path.exists(ini)]
    if not_found:  # something was not found
        raise IOError('File not found: %s' % not_found[0])

    cp = configparser.ConfigParser()
    cp.read(job_inis)

    # directory containing the config files we're parsing
    job_ini = os.path.abspath(job_inis[0])
    base_path = decode(os.path.dirname(job_ini))
    params = dict(base_path=base_path, inputs={'job_ini': job_ini})
    if input_zip:
        params['inputs']['input_zip'] = os.path.abspath(input_zip)

    for sect in cp.sections():
        _update(params, cp.items(sect), base_path)
    _update(params, kw.items(), base_path)  # override on demand

    # populate the 'source' list
    inputs = params['inputs']
    smlt = inputs.get('source_model_logic_tree')
    if smlt:
        inputs['source'] = logictree.collect_info(smlt).smpaths
    elif 'source_model' in inputs:
        inputs['source'] = [inputs['source_model']]
    if inputs.get('reqv'):
        # using pointsource_distance=0 because of the reqv approximation
        params['pointsource_distance'] = '0'
    return params


def get_oqparam(job_ini, pkg=None, calculators=None, hc_id=None, validate=1):
    """
    Parse a dictionary of parameters from an INI-style config file.

    :param job_ini:
        Path to configuration file/archive or dictionary of parameters
    :param pkg:
        Python package where to find the configuration file (optional)
    :param calculators:
        Sequence of calculator names (optional) used to restrict the
        valid choices for `calculation_mode`
    :param hc_id:
        Not None only when called from a post calculation
    :param validate:
        Flag. By default it is true and the parameters are validated
    :returns:
        An :class:`openquake.commonlib.oqvalidation.OqParam` instance
        containing the validate and casted parameters/values parsed from
        the job.ini file as well as a subdictionary 'inputs' containing
        absolute paths to all of the files referenced in the job.ini, keyed by
        the parameter name.
    """
    # UGLY: this is here to avoid circular imports
    from openquake.calculators import base

    OqParam.calculation_mode.validator.choices = tuple(
        calculators or base.calculators)
    if not isinstance(job_ini, dict):
        basedir = os.path.dirname(pkg.__file__) if pkg else ''
        job_ini = get_params([os.path.join(basedir, job_ini)])
    if hc_id:
        job_ini.update(hazard_calculation_id=str(hc_id))
    oqparam = OqParam(**job_ini)
    if validate:
        oqparam.validate()
    return oqparam


pmap = None  # set as side effect when the user reads hazard_curves from a file
# the hazard curves format does not split the site locations from the data (an
# unhappy legacy design choice that I fixed in the GMFs CSV format only) thus
# this hack is necessary, otherwise we would have to parse the file twice

exposure = None  # set as side effect when the user reads the site mesh
# this hack is necessary, otherwise we would have to parse the exposure twice

gmfs, eids = None, None  # set as a sided effect when reading gmfs.xml
# this hack is necessary, otherwise we would have to parse the file twice


def get_csv_header(fname, sep=','):
    """
    :param fname: a CSV file
    :param sep: the separator (default comma)
    :returns: the first line of fname
    """
    with open(fname, 'U', encoding='utf-8-sig') as f:
        return next(f).split(sep)


def read_csv(fname, sep=','):
    """
    :param fname: a CSV file with an header and float fields
    :param sep: separato (default the comma)
    :return: a structured array of floats
    """
    with open(fname, encoding='utf-8-sig') as f:
        header = next(f).strip().split(sep)
        dt = numpy.dtype([(h, float) for h in header])
        return numpy.loadtxt(f, dt, delimiter=sep)


def get_mesh(oqparam):
    """
    Extract the mesh of points to compute from the sites,
    the sites_csv, or the region.

    :param oqparam:
        an :class:`openquake.commonlib.oqvalidation.OqParam` instance
    """
    global pmap, exposure, gmfs, eids
    if 'exposure' in oqparam.inputs and exposure is None:
        # read it only once
        exposure = get_exposure(oqparam)
    if oqparam.sites:
        return geo.Mesh.from_coords(oqparam.sites)
    elif 'sites' in oqparam.inputs:
        fname = oqparam.inputs['sites']
        header = get_csv_header(fname)
        if 'lon' in header:
            data = []
            for i, row in enumerate(
                    csv.DictReader(open(fname, 'U', encoding='utf-8-sig'))):
                if header[0] == 'site_id' and row['site_id'] != str(i):
                    raise InvalidFile('%s: expected site_id=%d, got %s' % (
                        fname, i, row['site_id']))
                data.append(' '.join([row['lon'], row['lat']]))
        elif 'gmfs' in oqparam.inputs:
            raise InvalidFile('Missing header in %(sites)s' % oqparam.inputs)
        else:
            data = [line.replace(',', ' ')
                    for line in open(fname, 'U', encoding='utf-8-sig')]
        coords = valid.coordinates(','.join(data))
        start, stop = oqparam.sites_slice
        c = (coords[start:stop] if header[0] == 'site_id'
             else sorted(coords[start:stop]))
        return geo.Mesh.from_coords(c)
    elif 'hazard_curves' in oqparam.inputs:
        fname = oqparam.inputs['hazard_curves']
        if isinstance(fname, list):  # for csv
            mesh, pmap = get_pmap_from_csv(oqparam, fname)
        elif fname.endswith('.xml'):
            mesh, pmap = get_pmap_from_nrml(oqparam, fname)
        else:
            raise NotImplementedError('Reading from %s' % fname)
        return mesh
    elif 'gmfs' in oqparam.inputs:
        eids, gmfs = _get_gmfs(oqparam)  # sets oqparam.sites
        return geo.Mesh.from_coords(oqparam.sites)
    elif oqparam.region_grid_spacing:
        poly = (geo.Polygon.from_wkt(oqparam.region) if oqparam.region
                else exposure.mesh.get_convex_hull())
        try:
            mesh = poly.dilate(oqparam.region_grid_spacing).discretize(
                oqparam.region_grid_spacing)
            return geo.Mesh.from_coords(zip(mesh.lons, mesh.lats))
        except Exception:
            raise ValueError(
                'Could not discretize region with grid spacing '
                '%(region_grid_spacing)s' % vars(oqparam))
    elif 'exposure' in oqparam.inputs:
        return exposure.mesh


def get_site_model(oqparam, req_site_params):
    """
    Convert the NRML file into an array of site parameters.

    :param oqparam:
        an :class:`openquake.commonlib.oqvalidation.OqParam` instance
    :param req_site_params:
        required site parameters
    :returns:
        an array with fields lon, lat, vs30, ...
    """
    arrays = []
    for fname in oqparam.inputs['site_model']:
        if isinstance(fname, str) and fname.endswith('.csv'):
            sm = read_csv(fname)
            if 'site_id' in sm.dtype.names:
                raise InvalidFile('%s: you passed a sites.csv file instead of '
                                  'a site_model.csv file!' % fname)
            arrays.append(sm)
            continue
        nodes = nrml.read(fname).siteModel
        params = [valid.site_param(node.attrib) for node in nodes]
        missing = req_site_params - set(params[0])
        if missing == set(['backarc']):  # use a default of False
            for param in params:
                param['backarc'] = False
        elif missing:
            raise InvalidFile('%s: missing parameter %s' %
                              (oqparam.inputs['site_model'],
                               ', '.join(missing)))
        # NB: the sorted in sorted(params[0]) is essential, otherwise there is
        # an heisenbug in scenario/test_case_4
        site_model_dt = numpy.dtype([(p, site.site_param_dt[p])
                                     for p in sorted(params[0])])
        sm = numpy.array([tuple(param[name] for name in site_model_dt.names)
                          for param in params], site_model_dt)
        arrays.append(sm)
    return numpy.concatenate(arrays)


def get_site_collection(oqparam):
    """
    Returns a SiteCollection instance by looking at the points and the
    site model defined by the configuration parameters.

    :param oqparam:
        an :class:`openquake.commonlib.oqvalidation.OqParam` instance
    """
    mesh = get_mesh(oqparam)
    req_site_params = get_gsim_lt(oqparam).req_site_params
    if oqparam.inputs.get('site_model'):
        sm = get_site_model(oqparam, req_site_params)
        try:
            # in the future we could have elevation in the site model
            depth = sm['depth']
        except ValueError:
            # this is the normal case
            depth = None
        if mesh is None:
            # extract the site collection directly from the site model
            sitecol = site.SiteCollection.from_points(
                sm['lon'], sm['lat'], depth, sm, req_site_params)
        else:
            sitecol = site.SiteCollection.from_points(
                mesh.lons, mesh.lats, mesh.depths, None, req_site_params)
            if oqparam.region_grid_spacing:
                # associate the site parameters to the grid assuming they
                # have been prepared correctly, i.e. they are on the location
                # of the assets; discard empty sites silently
                sitecol, params, discarded = geo.utils.assoc(
                    sm, sitecol, oqparam.region_grid_spacing * 1.414, 'filter')
                sitecol.make_complete()
            else:
                # associate the site parameters to the sites without
                # discarding any site but warning for far away parameters
                sc, params, discarded = geo.utils.assoc(
                    sm, sitecol, oqparam.max_site_model_distance, 'warn')
            for name in req_site_params:
                if name == 'backarc' and name not in params.dtype.names:
                    sitecol._set(name, 0)  # the default
                else:
                    sitecol._set(name, params[name])
    else:  # use the default site params
        sitecol = site.SiteCollection.from_points(
            mesh.lons, mesh.lats, mesh.depths, oqparam, req_site_params)
    ss = os.environ.get('OQ_SAMPLE_SITES')
    if ss:
        # debugging tip to reduce the size of a calculation
        # OQ_SAMPLE_SITES=.1 oq engine --run job.ini
        # will run a computation with 10 times less sites
        sitecol.array = numpy.array(random_filter(sitecol.array, float(ss)))
        sitecol.make_complete()
    return sitecol


def get_gsim_lt(oqparam, trts=['*']):
    """
    :param oqparam:
        an :class:`openquake.commonlib.oqvalidation.OqParam` instance
    :param trts:
        a sequence of tectonic region types as strings; trts=['*']
        means that there is no filtering
    :returns:
        a GsimLogicTree instance obtained by filtering on the provided
        tectonic region types.
    """
    if 'gsim_logic_tree' not in oqparam.inputs:
        return logictree.GsimLogicTree.from_(oqparam.gsim)
    gsim_file = os.path.join(
        oqparam.base_path, oqparam.inputs['gsim_logic_tree'])
    gsim_lt = logictree.GsimLogicTree(gsim_file, trts)
    gmfcorr = oqparam.correl_model
    for trt, gsims in gsim_lt.values.items():
        for gsim in gsims:
            if gmfcorr and (gsim.DEFINED_FOR_STANDARD_DEVIATION_TYPES ==
                            {StdDev.TOTAL}):
                raise CorrelationButNoInterIntraStdDevs(gmfcorr, gsim)
    trts = set(oqparam.minimum_magnitude) - {'default'}
    expected_trts = set(gsim_lt.values)
    assert trts <= expected_trts, (trts, expected_trts)
    return gsim_lt


def get_gsims(oqparam):
    """
    Return an ordered list of GSIM instances from the gsim name in the
    configuration file or from the gsim logic tree file.

    :param oqparam:
        an :class:`openquake.commonlib.oqvalidation.OqParam` instance
    """
    return [rlz.value[0] for rlz in get_gsim_lt(oqparam)]


def get_rlzs_by_gsim(oqparam):
    """
    Return an ordered dictionary gsim -> [realization index]. Work for
    gsim logic trees with a single tectonic region type.
    """
    cinfo = source.CompositionInfo.fake(get_gsim_lt(oqparam))
    ra = cinfo.get_rlzs_assoc()
    dic = collections.OrderedDict()
    for rlzi, gsim_by_trt in enumerate(ra.gsim_by_trt):
        dic[gsim_by_trt['*']] = [rlzi]
    return dic


def get_rupture(oqparam):
    """
    Read the `rupture_model` file and by filter the site collection

    :param oqparam:
        an :class:`openquake.commonlib.oqvalidation.OqParam` instance
    :returns:
        an hazardlib rupture
    """
    rup_model = oqparam.inputs['rupture_model']
    [rup_node] = nrml.read(rup_model)
    conv = sourceconverter.RuptureConverter(
        oqparam.rupture_mesh_spacing, oqparam.complex_fault_mesh_spacing)
    rup = conv.convert_node(rup_node)
    rup.tectonic_region_type = '*'  # there is not TRT for scenario ruptures
    rup.serial = oqparam.random_seed
    return rup


def get_source_model_lt(oqparam):
    """
    :param oqparam:
        an :class:`openquake.commonlib.oqvalidation.OqParam` instance
    :returns:
        a :class:`openquake.commonlib.logictree.SourceModelLogicTree`
        instance
    """
    fname = oqparam.inputs.get('source_model_logic_tree')
    if fname:
        # NB: converting the random_seed into an integer is needed on Windows
        return logictree.SourceModelLogicTree(
            fname, validate=False, seed=int(oqparam.random_seed),
            num_samples=oqparam.number_of_logic_tree_samples)
    return logictree.FakeSmlt(oqparam.inputs['source_model'],
                              int(oqparam.random_seed),
                              oqparam.number_of_logic_tree_samples)


def check_nonparametric_sources(fname, smodel, investigation_time):
    """
    :param fname:
        full path to a source model file
    :param smodel:
        source model object
    :param investigation_time:
        investigation_time to compare with in the case of
        nonparametric sources
    :returns:
        the nonparametric sources in the model
    :raises:
        a ValueError if the investigation_time is different from the expected
    """
    # NonParametricSeismicSources
    np = [src for sg in smodel.src_groups for src in sg
          if hasattr(src, 'data')]
    if np and smodel.investigation_time != investigation_time:
        raise ValueError(
            'The source model %s contains an investigation_time '
            'of %s, while the job.ini has %s' % (
                fname, smodel.investigation_time, investigation_time))
    return np


class SourceModelFactory(object):
    def __init__(self):
        self.fname_hits = collections.Counter()  # fname -> number of calls
        self.changed_sources = 0

    def __call__(self, fname, sm, apply_uncertainties, investigation_time):
        """
        :param fname:
            the full pathname of a source model file
        :param sm:
            the original source model
        :param apply_uncertainties:
            a function modifying the sources (or None)
        :param investigation_time:
            the investigation_time in the job.ini
        :returns:
            a copy of the original source model with changed sources, if any
        """
        check_nonparametric_sources(fname, sm, investigation_time)
        newsm = nrml.SourceModel(
            [], sm.name, sm.investigation_time, sm.start_time)
        for group in sm:
            newgroup = apply_uncertainties(group)
            newsm.src_groups.append(newgroup)
            if getattr(newgroup, 'applied_uncertainties', []):
                self.changed_sources += len(newgroup)
                for src in newgroup:  # redoing count_ruptures can be slow
                    src.num_ruptures = src.count_ruptures()
        self.fname_hits[fname] += 1
        return newsm


source_info_dt = numpy.dtype([
    ('grp_id', numpy.uint16),          # 0
    ('source_id', hdf5.vstr),          # 1
    ('code', (numpy.string_, 1)),      # 2
    ('gidx1', numpy.uint32),           # 3
    ('gidx2', numpy.uint32),           # 4
    ('num_ruptures', numpy.uint32),    # 5
    ('calc_time', numpy.float32),      # 6
    ('split_time', numpy.float32),     # 7
    ('num_sites', numpy.float32),      # 8
    ('num_split',  numpy.uint32),      # 9
    ('weight', numpy.float32),         # 10
])


def store_sm(smodel, hdf5path, monitor):
    """
    :param smodel: a :class:`openquake.hazardlib.nrml.SourceModel` instance
    :param hdf5path: path to an hdf5 file (cache_XXX.hdf5)
    :param monitor: a Monitor instance with an .hdf5 attribute
    """
    h5 = monitor.hdf5
    with monitor('store source model'):
        sources = h5['source_info']
        source_geom = h5['source_geom']
        gid = 0
        for sg in smodel:
            if hdf5path:
                with hdf5.File(hdf5path, 'r+') as hdf5cache:
                    hdf5cache['grp-%02d' % sg.id] = sg
            srcs = []
            geoms = []
            for src in sg:
                srcgeom = src.geom()
                n = len(srcgeom)
                geom = numpy.zeros(n, point3d)
                geom['lon'], geom['lat'], geom['depth'] = srcgeom.T
                srcs.append((sg.id, src.source_id, src.code, gid, gid + n,
                             src.num_ruptures, 0, 0, 0, 0, 0))
                geoms.append(geom)
                gid += n
            if geoms:
                hdf5.extend(source_geom, numpy.concatenate(geoms))
            if sources:
                hdf5.extend(sources, numpy.array(srcs, source_info_dt))


def get_source_models(oqparam, gsim_lt, source_model_lt, monitor,
                      in_memory=True, srcfilter=None):
    """
    Build all the source models generated by the logic tree.

    :param oqparam:
        an :class:`openquake.commonlib.oqvalidation.OqParam` instance
    :param gsim_lt:
        a :class:`openquake.commonlib.logictree.GsimLogicTree` instance
    :param source_model_lt:
        a :class:`openquake.commonlib.logictree.SourceModelLogicTree` instance
    :param monitor:
        a `openquake.baselib.performance.Monitor` instance
    :param in_memory:
        if True, keep in memory the sources, else just collect the TRTs
    :param srcfilter:
        a SourceFilter instance with an .hdf5path pointing to the cache file
    :returns:
        an iterator over :class:`openquake.commonlib.logictree.LtSourceModel`
        tuples
    """
    make_sm = SourceModelFactory()
    spinning_off = oqparam.pointsource_distance == {'default': 0.0}
    if spinning_off:
        logging.info('Removing nodal plane and hypocenter distributions')
    dist = 'no' if os.environ.get('OQ_DISTRIBUTE') == 'no' else 'processpool'
    smlt_dir = os.path.dirname(source_model_lt.filename)
    converter = sourceconverter.SourceConverter(
        oqparam.investigation_time,
        oqparam.rupture_mesh_spacing,
        oqparam.complex_fault_mesh_spacing,
        oqparam.width_of_mfd_bin,
        oqparam.area_source_discretization,
        oqparam.minimum_magnitude,
        not spinning_off,
        oqparam.source_id)
    if oqparam.calculation_mode.startswith('ucerf'):
        [grp] = nrml.to_python(oqparam.inputs["source_model"], converter)
    elif in_memory:
        logging.info('Reading the source model(s) in parallel')
        smap = parallel.Starmap(
            nrml.read_source_models, monitor=monitor, distribute=dist)
        for sm in source_model_lt.gen_source_models(gsim_lt):
            for name in sm.names.split():
                fname = os.path.abspath(os.path.join(smlt_dir, name))
                smap.submit([fname], converter)
        dic = {sm.fname: sm for sm in smap}

    # consider only the effective realizations
    idx = 0
    grp_id = 0
    if monitor.hdf5:
        sources = hdf5.create(monitor.hdf5, 'source_info', source_info_dt)
        hdf5.create(monitor.hdf5, 'source_geom', point3d)
        hdf5path = (getattr(srcfilter, 'hdf5path', None)
                    if oqparam.prefilter_sources == 'no' else None)
    for sm in source_model_lt.gen_source_models(gsim_lt):
        apply_unc = functools.partial(
            source_model_lt.apply_uncertainties, sm.path)
        src_groups = []
        for name in sm.names.split():
            fname = os.path.abspath(os.path.join(smlt_dir, name))
            if oqparam.calculation_mode.startswith('ucerf'):
                sg = copy.copy(grp)
                sg.id = grp_id
                src = sg[0].new(sm.ordinal, sm.names)  # one source
                src.id = idx
                if oqparam.number_of_logic_tree_samples:
                    src.samples = sm.samples
                sg.sources = [src]
                src_groups.append(sg)
                idx += 1
                grp_id += 1
                data = [((sg.id, src.source_id, src.code, 0, 0,
                         src.num_ruptures, 0, 0, 0, 0, 0))]
                hdf5.extend(sources, numpy.array(data, source_info_dt))
            elif in_memory:
                newsm = make_sm(fname, dic[fname], apply_unc,
                                oqparam.investigation_time)
                for sg in newsm:
                    # sample a source for each group
                    if os.environ.get('OQ_SAMPLE_SOURCES'):
                        sg.sources = random_filtered_sources(
                            sg.sources, srcfilter, sg.id + oqparam.random_seed)
                    for src in sg:
                        src.src_group_id = grp_id
                        src.id = idx
                        idx += 1
                    sg.id = grp_id
                    grp_id += 1
                if monitor.hdf5:
                    store_sm(newsm, hdf5path, monitor)
                src_groups.extend(newsm.src_groups)
            else:  # just collect the TRT models
                src_groups.extend(logictree.read_source_groups(fname))

        if grp_id >= TWO16:
            # the limit is really needed only for event based calculations
            raise ValueError('There is a limit of %d src groups!' % TWO16)

        num_sources = sum(len(sg.sources) for sg in src_groups)
        sm.src_groups = src_groups
        trts = [mod.trt for mod in src_groups]
        source_model_lt.tectonic_region_types.update(trts)
        logging.info(
            'Processed source model %d with %d potential gsim path(s) and %d '
            'sources', sm.ordinal + 1, sm.num_gsim_paths, num_sources)

        gsim_file = oqparam.inputs.get('gsim_logic_tree')
        if gsim_file:  # check TRTs
            for src_group in src_groups:
                if src_group.trt not in gsim_lt.values:
                    raise ValueError(
                        "Found in %r a tectonic region type %r inconsistent "
                        "with the ones in %r" % (sm, src_group.trt, gsim_file))
        yield sm

    # log if some source file is being used more than once
    dupl = 0
    for fname, hits in make_sm.fname_hits.items():
        if hits > 1:
            logging.info('%s has been considered %d times', fname, hits)
            if not make_sm.changed_sources:
                dupl += hits
    if (dupl and not oqparam.optimize_same_id_sources and
            'event_based' not in oqparam.calculation_mode):
        logging.warn('You are doing redundant calculations: please make sure '
                     'that different sources have different IDs and set '
                     'optimize_same_id_sources=true in your .ini file')
    if make_sm.changed_sources:
        logging.info('Modified %d sources in the composite source model',
                     make_sm.changed_sources)


def getid(src):
    try:
        return src.source_id
    except AttributeError:
        return src['id']


def random_filtered_sources(sources, srcfilter, seed):
    """
    :param sources: a list of sources
    :param srcfilte: a SourceFilter instance
    :param seed: a random seed
    :returns: an empty list or a list with a single filtered source
    """
    random.seed(seed)
    while sources:
        src = random.choice(sources)
        if srcfilter.get_close_sites(src) is not None:
            return [src]
        sources.remove(src)
    return []


def get_composite_source_model(oqparam, monitor=None, in_memory=True,
                               split_all=True, srcfilter=None):
    """
    Parse the XML and build a complete composite source model in memory.

    :param oqparam:
        an :class:`openquake.commonlib.oqvalidation.OqParam` instance
    :param monitor:
         a `openquake.baselib.performance.Monitor` instance
    :param in_memory:
        if False, just parse the XML without instantiating the sources
    :param split_all:
        if True, split all the sources in the models
    :param srcfilter:
        if not None, use it to prefilter the sources
    """
    source_model_lt = get_source_model_lt(oqparam)
    trts = source_model_lt.get_trts()
    trts_lower = {trt.lower() for trt in trts}
    reqv = oqparam.inputs.get('reqv', {})
    for trt in reqv:  # these are lowercase because they come from the job.ini
        if trt not in trts_lower:
            raise ValueError('Unknown TRT=%s in %s [reqv]' %
                             (trt, oqparam.inputs['job_ini']))
    gsim_lt = get_gsim_lt(oqparam, trts or ['*'])
    if oqparam.number_of_logic_tree_samples == 0:
        p = source_model_lt.num_paths * gsim_lt.get_num_paths()
        if ('event_based' in oqparam.calculation_mode
                and p > oqparam.max_potential_paths):
            raise ValueError(
                'There are too many potential logic tree paths (%d) '
                'use sampling instead of full enumeration' % p)
        logging.info('Potential number of logic tree paths = {:,d}'.format(p))

    if source_model_lt.on_each_source:
        logging.info('There is a logic tree on each source')
    if monitor is None:
        monitor = performance.Monitor()
    smodels = []
    for source_model in get_source_models(
            oqparam, gsim_lt, source_model_lt, monitor, in_memory, srcfilter):
        for src_group in source_model.src_groups:
            src_group.sources = sorted(src_group, key=getid)
            for src in src_group:
                # there are two cases depending on the flag in_memory:
                # 1) src is a hazardlib source and has a src_group_id
                #    attribute; in that case the source has to be numbered
                # 2) src is a Node object, then nothing must be done
                if isinstance(src, Node):
                    continue
        smodels.append(source_model)
    csm = source.CompositeSourceModel(gsim_lt, source_model_lt, smodels,
                                      oqparam.optimize_same_id_sources)
    for sm in csm.source_models:
        counter = collections.Counter()
        for sg in sm.src_groups:
            for srcid in map(getid, sg):
                counter[srcid] += 1
        dupl = [srcid for srcid in counter if counter[srcid] > 1]
        if dupl:
            raise nrml.DuplicatedID('Found duplicated source IDs in %s: %s'
                                    % (sm, dupl))
    if not in_memory:
        return csm

    if 'event_based' in oqparam.calculation_mode:
        # initialize the rupture serial numbers before splitting/filtering; in
        # this way the serials are independent from the site collection
        csm.init_serials(oqparam.ses_seed)

    if oqparam.disagg_by_src:
        csm = csm.grp_by_src()  # one group per source

    csm.info.gsim_lt.check_imts(oqparam.imtls)
    if monitor.hdf5:
        csm.info.gsim_lt.store_gmpe_tables(monitor.hdf5)

    if (srcfilter and oqparam.prefilter_sources != 'no' and
            oqparam.calculation_mode not in 'ucerf_hazard ucerf_risk'):
        mon = monitor('split_filter')
        csm = parallel_split_filter(csm, srcfilter, split_all, mon)
    return csm


def split_filter(srcs, srcfilter, seed, monitor):
    """
    Split the given source and filter the subsources by distance and by
    magnitude. Perform sampling  if a nontrivial sample_factor is passed.
    Yields a pair (split_sources, split_time) if split_sources is non-empty.
    """
    splits, stime = split_sources(srcs)
    if splits and seed:
        # debugging tip to reduce the size of a calculation
        splits = random_filtered_sources(splits, srcfilter, seed)
        # NB: for performance, sample before splitting
    if splits and srcfilter:
        splits = list(srcfilter.filter(splits))
    if splits:
        yield splits, stime


def only_filter(srcs, srcfilter, dummy, monitor):
    """
    Filter the given sources. Yield a pair (filtered_sources, {src.id: 0})
    if there are filtered sources.
    """
    srcs = list(srcfilter.filter(srcs))
    if srcs:
        yield srcs, {src.id: 0 for src in srcs}


def parallel_split_filter(csm, srcfilter, split, monitor):
    """
    Apply :func:`split_filter` in parallel to the composite source model.

    :returns: a new :class:`openquake.commonlib.source.CompositeSourceModel`
    """
    mon = monitor('split_filter')
    seed = int(os.environ.get('OQ_SAMPLE_SOURCES', 0))
    msg = 'Splitting/filtering' if split else 'Filtering'
    logging.info('%s sources with %s', msg, srcfilter.__class__.__name__)
    sources = csm.get_sources()
    dist = 'no' if os.environ.get('OQ_DISTRIBUTE') == 'no' else 'processpool'
    smap = parallel.Starmap.apply(
        split_filter if split else only_filter,
        (sources, srcfilter, seed, mon),
        maxweight=RUPTURES_PER_BLOCK, distribute=dist,
        progress=logging.debug, weight=operator.attrgetter('num_ruptures'))
    if monitor.hdf5:
        source_info = monitor.hdf5['source_info']
        source_info.attrs['has_dupl_sources'] = csm.has_dupl_sources
    srcs_by_grp = collections.defaultdict(list)
    arr = numpy.zeros((len(sources), 2), F32)
    for splits, stime in smap:
        for split in splits:
            i = split.id
            arr[i, 0] += stime[i]  # split_time
            arr[i, 1] += 1         # num_split
            srcs_by_grp[split.src_group_id].append(split)
    if not srcs_by_grp:
        raise RuntimeError('All sources were filtered away!')
    elif monitor.hdf5:
        source_info[:, 'split_time'] = arr[:, 0]
        source_info[:, 'num_split'] = arr[:, 1]
    return csm.new(srcs_by_grp)


def get_imts(oqparam):
    """
    Return a sorted list of IMTs as hazardlib objects
    """
    return list(map(imt.from_string, sorted(oqparam.imtls)))


def get_risk_model(oqparam):
    """
    Return a :class:`openquake.risklib.riskinput.CompositeRiskModel` instance

   :param oqparam:
        an :class:`openquake.commonlib.oqvalidation.OqParam` instance
    """
    rmdict = get_risk_models(oqparam)
    oqparam.set_risk_imtls(rmdict)
    if oqparam.calculation_mode.endswith('_bcr'):
        retro = get_risk_models(oqparam, 'vulnerability_retrofitted')
    else:
        retro = {}
    return riskinput.CompositeRiskModel(oqparam, rmdict, retro)


def get_exposure(oqparam):
    """
    Read the full exposure in memory and build a list of
    :class:`openquake.risklib.asset.Asset` instances.

    :param oqparam:
        an :class:`openquake.commonlib.oqvalidation.OqParam` instance
    :returns:
        an :class:`Exposure` instance or a compatible AssetCollection
    """
<<<<<<< HEAD
=======
    fnames = oqparam.inputs['exposure']
    if len(fnames) > 1:
        raise NotImplementedError('Multifile exposure')
>>>>>>> ccbb60f3
    exposure = asset.Exposure.read(
        fnames[0], oqparam.calculation_mode,
        oqparam.region, oqparam.ignore_missing_costs)
    exposure.mesh, exposure.assets_by_site = exposure.get_mesh_assets_by_site()
    return exposure


def get_sitecol_assetcol(oqparam, haz_sitecol=None, cost_types=()):
    """
    :param oqparam: calculation parameters
    :param haz_sitecol: the hazard site collection
    :param cost_types: the expected cost types
    :returns: (site collection, asset collection) instances
    """
    global exposure
    if exposure is None:
        # haz_sitecol not extracted from the exposure
        exposure = get_exposure(oqparam)
    if haz_sitecol is None:
        haz_sitecol = get_site_collection(oqparam)
    missing = set(cost_types) - set(exposure.cost_types['name']) - set(
        ['occupants'])  # TODO: remove occupants and fragility special cases
    if missing and not oqparam.calculation_mode.endswith('damage'):
        expo = oqparam.inputs.get('exposure', '')
        raise InvalidFile(
            'Expected cost types %s but the exposure %r contains %s' % (
                cost_types, expo, exposure.cost_types['name']))
    if oqparam.region_grid_spacing:
        haz_distance = oqparam.region_grid_spacing
        if haz_distance != oqparam.asset_hazard_distance:
            logging.info('Using asset_hazard_distance=%d km instead of %d km',
                         haz_distance, oqparam.asset_hazard_distance)
    else:
        haz_distance = oqparam.asset_hazard_distance

    if haz_sitecol.mesh != exposure.mesh:
        # associate the assets to the hazard sites
        tot_assets = sum(len(assets) for assets in exposure.assets_by_site)
        sitecol, assets_by, discarded = geo.utils.assoc(
            exposure.assets_by_site, haz_sitecol,
            oqparam.asset_hazard_distance, 'filter')
        if oqparam.region_grid_spacing:  # it is normal to discard sites
            discarded = []
        assets_by_site = [[] for _ in sitecol.complete.sids]
        num_assets = 0
        for sid, assets in zip(sitecol.sids, assets_by):
            assets_by_site[sid] = assets
            num_assets += len(assets)
        logging.info(
            'Associated %d assets to %d sites', num_assets, len(sitecol))
        if num_assets < tot_assets:
            logging.warn('Discarded %d assets outside the '
                         'asset_hazard_distance of %d km',
                         tot_assets - num_assets, haz_distance)
    else:
        # asset sites and hazard sites are the same
        sitecol = haz_sitecol
        assets_by_site = exposure.assets_by_site
        discarded = []
        logging.info('Read %d sites from the exposure', len(sitecol))

    asset_refs = numpy.array(
        [exposure.asset_refs[asset.ordinal]
         for assets in assets_by_site for asset in assets])
    assetcol = asset.AssetCollection(
        asset_refs, assets_by_site, exposure.tagcol, exposure.cost_calculator,
        oqparam.time_event, exposure.occupancy_periods)
    if (not oqparam.hazard_calculation_id and 'gmfs' not in oqparam.inputs
            and 'hazard_curves' not in oqparam.inputs
            and sitecol is not sitecol.complete):
        assetcol = assetcol.reduce_also(sitecol)
    return sitecol, assetcol, discarded


def _get_gmfs(oqparam):
    M = len(oqparam.imtls)
    assert M, ('oqparam.imtls is empty, did you call '
               'oqparam.set_risk_imtls(get_risk_models(oqparam))?')
    fname = oqparam.inputs['gmfs']
    if fname.endswith('.csv'):
        array = writers.read_composite_array(fname).array
        R = len(numpy.unique(array['rlzi']))
        if R > 1:
            raise InvalidFile('%s: found %d realizations, currently only one '
                              'realization is supported' % (fname, R))
        # the array has the structure rlzi, sid, eid, gmv_PGA, gmv_...
        dtlist = [(name, array.dtype[name]) for name in array.dtype.names[:3]]
        required_imts = list(oqparam.imtls)
        imts = [name[4:] for name in array.dtype.names[3:]]
        if imts != required_imts:
            raise ValueError('Required %s, but %s contains %s' % (
                required_imts, fname, imts))
        dtlist.append(('gmv', (F32, M)))
        eids = numpy.unique(array['eid'])
        E = len(eids)
        found_eids = set(eids)
        expected_eids = set(range(E))  # expected incremental eids
        missing_eids = expected_eids - found_eids
        if missing_eids:
            raise InvalidFile('Missing eids in the gmfs.csv file: %s'
                              % missing_eids)
        assert expected_eids == found_eids, (expected_eids, found_eids)
        eidx = {eid: e for e, eid in enumerate(eids)}
        sitecol = get_site_collection(oqparam)
        expected_sids = set(sitecol.sids)
        found_sids = set(numpy.unique(array['sid']))
        missing_sids = found_sids - expected_sids
        if missing_sids:
            raise InvalidFile(
                'Found site IDs missing in the sites.csv file: %s' %
                missing_sids)
        N = len(sitecol)
        gmfs = numpy.zeros((R, N, E, M), F32)
        counter = collections.Counter()
        for row in array.view(dtlist):
            key = row['rlzi'], row['sid'], eidx[row['eid']]
            gmfs[key] = row['gmv']
            counter[key] += 1
        dupl = [key for key in counter if counter[key] > 1]
        if dupl:
            raise InvalidFile('Duplicated (rlzi, sid, eid) in the GMFs file: '
                              '%s' % dupl)
    elif fname.endswith('.xml'):
        eids, gmfs_by_imt = get_scenario_from_nrml(oqparam, fname)
        N, E = gmfs_by_imt.shape
        gmfs = numpy.zeros((1, N, E, M), F32)
        for imti, imtstr in enumerate(oqparam.imtls):
            gmfs[0, :, :, imti] = gmfs_by_imt[imtstr]
    else:
        raise NotImplemented('Reading from %s' % fname)
    return eids, gmfs


def get_pmap_from_csv(oqparam, fnames):
    """
    :param oqparam:
        an :class:`openquake.commonlib.oqvalidation.OqParam` instance
    :param fnames:
        a space-separated list of .csv relative filenames
    :returns:
        the site mesh and the hazard curves read by the .csv files
    """
    if not oqparam.imtls:
        oqparam.set_risk_imtls(get_risk_models(oqparam))
    if not oqparam.imtls:
        raise ValueError('Missing intensity_measure_types_and_levels in %s'
                         % oqparam.inputs['job_ini'])

    dic = {wrapper.imt: wrapper.array
           for wrapper in map(writers.read_composite_array, fnames)}
    array = dic[next(iter(dic))]
    mesh = geo.Mesh(array['lon'], array['lat'])
    num_levels = sum(len(imls) for imls in oqparam.imtls.values())
    data = numpy.zeros((len(mesh), num_levels))
    level = 0
    for im in oqparam.imtls:
        arr = dic[im]
        for poe in arr.dtype.names[3:]:
            data[:, level] = arr[poe]
            level += 1
        for field in ('lon', 'lat', 'depth'):  # sanity check
            numpy.testing.assert_equal(arr[field], array[field])
    return mesh, ProbabilityMap.from_array(data, range(len(mesh)))


def get_pmap_from_nrml(oqparam, fname):
    """
    :param oqparam:
        an :class:`openquake.commonlib.oqvalidation.OqParam` instance
    :param fname:
        an XML file containing hazard curves
    :returns:
        site mesh, curve array
    """
    hcurves_by_imt = {}
    oqparam.hazard_imtls = imtls = collections.OrderedDict()
    for hcurves in nrml.read(fname):
        imt = hcurves['IMT']
        oqparam.investigation_time = hcurves['investigationTime']
        if imt == 'SA':
            imt += '(%s)' % hcurves['saPeriod']
        imtls[imt] = ~hcurves.IMLs
        data = sorted((~node.Point.pos, ~node.poEs) for node in hcurves[1:])
        hcurves_by_imt[imt] = numpy.array([d[1] for d in data])
    lons, lats = [], []
    for xy, poes in data:
        lons.append(xy[0])
        lats.append(xy[1])
    mesh = geo.Mesh(numpy.array(lons), numpy.array(lats))
    num_levels = sum(len(v) for v in imtls.values())
    array = numpy.zeros((len(mesh), num_levels))
    imtls = DictArray(imtls)
    for imt_ in hcurves_by_imt:
        array[:, imtls(imt_)] = hcurves_by_imt[imt_]
    return mesh, ProbabilityMap.from_array(array, range(len(mesh)))


# used in get_scenario_from_nrml
def _extract_eids_sitecounts(gmfset):
    eids = set()
    counter = collections.Counter()
    for gmf in gmfset:
        eids.add(gmf['ruptureId'])
        for node in gmf:
            counter[node['lon'], node['lat']] += 1
    eids = numpy.array(sorted(eids), numpy.uint64)
    if (eids != numpy.arange(len(eids), dtype=numpy.uint64)).any():
        raise ValueError('There are ruptureIds in the gmfs_file not in the '
                         'range [0, %d)' % len(eids))
    return eids, counter


@deprecated('Use the .csv format for the GMFs instead')
def get_scenario_from_nrml(oqparam, fname):
    """
    :param oqparam:
        an :class:`openquake.commonlib.oqvalidation.OqParam` instance
    :param fname:
        the NRML files containing the GMFs
    :returns:
        a pair (eids, gmf array)
    """
    if not oqparam.imtls:
        oqparam.set_risk_imtls(get_risk_models(oqparam))
    imts = sorted(oqparam.imtls)
    num_imts = len(imts)
    imt_dt = numpy.dtype([(imt, F32) for imt in imts])
    gmfset = nrml.read(fname).gmfCollection.gmfSet
    eids, sitecounts = _extract_eids_sitecounts(gmfset)
    coords = sorted(sitecounts)
    oqparam.sites = [(lon, lat, 0) for lon, lat in coords]
    site_idx = {lonlat: i for i, lonlat in enumerate(coords)}
    oqparam.number_of_ground_motion_fields = num_events = len(eids)
    num_sites = len(oqparam.sites)
    gmf_by_imt = numpy.zeros((num_events, num_sites), imt_dt)
    counts = collections.Counter()
    for i, gmf in enumerate(gmfset):
        if len(gmf) != num_sites:  # there must be one node per site
            raise InvalidFile('Expected %d sites, got %d nodes in %s, line %d'
                              % (num_sites, len(gmf), fname, gmf.lineno))
        counts[gmf['ruptureId']] += 1
        imt = gmf['IMT']
        if imt == 'SA':
            imt = 'SA(%s)' % gmf['saPeriod']
        for node in gmf:
            sid = site_idx[node['lon'], node['lat']]
            gmf_by_imt[imt][i % num_events, sid] = node['gmv']

    for rupid, count in sorted(counts.items()):
        if count < num_imts:
            raise InvalidFile("Found a missing ruptureId %d in %s" %
                              (rupid, fname))
        elif count > num_imts:
            raise InvalidFile("Found a duplicated ruptureId '%s' in %s" %
                              (rupid, fname))
    expected_gmvs_per_site = num_imts * len(eids)
    for lonlat, counts in sitecounts.items():
        if counts != expected_gmvs_per_site:
            raise InvalidFile(
                '%s: expected %d gmvs at location %s, found %d' %
                (fname, expected_gmvs_per_site, lonlat, counts))
    return eids, gmf_by_imt.T


def get_mesh_hcurves(oqparam):
    """
    Read CSV data in the format `lon lat, v1-vN, w1-wN, ...`.

    :param oqparam:
        an :class:`openquake.commonlib.oqvalidation.OqParam` instance
    :returns:
        the mesh of points and the data as a dictionary
        imt -> array of curves for each site
    """
    imtls = oqparam.imtls
    lon_lats = set()
    data = AccumDict()  # imt -> list of arrays
    ncols = len(imtls) + 1  # lon_lat + curve_per_imt ...
    csvfile = oqparam.inputs['hazard_curves']
    for line, row in enumerate(csv.reader(csvfile), 1):
        try:
            if len(row) != ncols:
                raise ValueError('Expected %d columns, found %d' %
                                 ncols, len(row))
            x, y = row[0].split()
            lon_lat = valid.longitude(x), valid.latitude(y)
            if lon_lat in lon_lats:
                raise DuplicatedPoint(lon_lat)
            lon_lats.add(lon_lat)
            for i, imt_ in enumerate(imtls, 1):
                values = valid.decreasing_probabilities(row[i])
                if len(values) != len(imtls[imt_]):
                    raise ValueError('Found %d values, expected %d' %
                                     (len(values), len(imtls([imt_]))))
                data += {imt_: [numpy.array(values)]}
        except (ValueError, DuplicatedPoint) as err:
            raise err.__class__('%s: file %s, line %d' % (err, csvfile, line))
    lons, lats = zip(*sorted(lon_lats))
    mesh = geo.Mesh(numpy.array(lons), numpy.array(lats))
    return mesh, {imt: numpy.array(lst) for imt, lst in data.items()}


# used in utils/reduce_sm and utils/extract_source
def reduce_source_model(smlt_file, source_ids, remove=True):
    """
    Extract sources from the composite source model
    """
    for path in logictree.collect_info(smlt_file).smpaths:
        root = nrml.read(path)
        model = Node('sourceModel', root[0].attrib)
        origmodel = root[0]
        if root['xmlns'] == 'http://openquake.org/xmlns/nrml/0.4':
            for src_node in origmodel:
                if src_node['id'] in source_ids:
                    model.nodes.append(src_node)
        else:  # nrml/0.5
            for src_group in origmodel:
                sg = copy.copy(src_group)
                sg.nodes = []
                weights = src_group.get('srcs_weights')
                if weights:
                    assert len(weights) == len(src_group.nodes)
                else:
                    weights = [1] * len(src_group.nodes)
                src_group['srcs_weights'] = reduced_weigths = []
                for src_node, weight in zip(src_group, weights):
                    if src_node['id'] in source_ids:
                        sg.nodes.append(src_node)
                        reduced_weigths.append(weight)
                if sg.nodes:
                    model.nodes.append(sg)
        shutil.copy(path, path + '.bak')
        if model:
            with open(path, 'wb') as f:
                nrml.write([model], f, xmlns=root['xmlns'])
                logging.warn('Reduced %s' % path)
        elif remove:  # remove the files completely reduced
            os.remove(path)


def get_checksum32(inputs):
    """
    Build an unsigned 32 bit integer from the input files of the calculation
    """
    # NB: using adler32 & 0xffffffff is the documented way to get a checksum
    # which is the same between Python 2 and Python 3
    checksum = 0
    for key in sorted(inputs):
        fname = inputs[key]
        if isinstance(fname, dict):
            for f in fname.values():
                data = open(f, 'rb').read()
                checksum = zlib.adler32(data, checksum) & 0xffffffff
        elif isinstance(fname, list):
            for f in fname:
                data = open(f, 'rb').read()
                checksum = zlib.adler32(data, checksum) & 0xffffffff
        elif os.path.exists(fname):
            data = open(fname, 'rb').read()
            checksum = zlib.adler32(data, checksum) & 0xffffffff
        else:
            raise ValueError('%s does not exist or is not a file' % fname)
    return checksum<|MERGE_RESOLUTION|>--- conflicted
+++ resolved
@@ -946,12 +946,7 @@
     :returns:
         an :class:`Exposure` instance or a compatible AssetCollection
     """
-<<<<<<< HEAD
-=======
-    fnames = oqparam.inputs['exposure']
-    if len(fnames) > 1:
-        raise NotImplementedError('Multifile exposure')
->>>>>>> ccbb60f3
+
     exposure = asset.Exposure.read(
         fnames[0], oqparam.calculation_mode,
         oqparam.region, oqparam.ignore_missing_costs)
