--- conflicted
+++ resolved
@@ -82,13 +82,8 @@
         with StreamingXMLWriter(devnull) as writer:
             for asset in assetgen(1000):
                 writer.serialize(asset)
-<<<<<<< HEAD
-        allocated = proc.memory_info().rss - rss
+        allocated = memory_rss(pid) - rss
         self.assertLess(allocated, 256000)  # < 250 KB
-=======
-        allocated = memory_rss(pid) - rss
-        self.assertLess(allocated, 204800)  # < 200 KB
->>>>>>> 6494ac03
 
     def test_zero_node(self):
         s = BytesIO()
