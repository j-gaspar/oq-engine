# -*- coding: utf-8 -*-
# vim: tabstop=4 shiftwidth=4 softtabstop=4
#
# Copyright (C) 2014-2017 GEM Foundation
#
# OpenQuake is free software: you can redistribute it and/or modify it
# under the terms of the GNU Affero General Public License as published
# by the Free Software Foundation, either version 3 of the License, or
# (at your option) any later version.
#
# OpenQuake is distributed in the hope that it will be useful,
# but WITHOUT ANY WARRANTY; without even the implied warranty of
# MERCHANTABILITY or FITNESS FOR A PARTICULAR PURPOSE.  See the
# GNU Affero General Public License for more details.
#
# You should have received a copy of the GNU Affero General Public License
# along with OpenQuake. If not, see <http://www.gnu.org/licenses/>.

import os
import shutil
import tempfile
import mock
import unittest
import collections
from io import BytesIO, StringIO

from numpy.testing import assert_allclose

from openquake.baselib import general
from openquake.hazardlib import valid
from openquake.risklib.riskinput import ValidationError
from openquake.commonlib import readinput, writers
from openquake.qa_tests_data.classical import case_1, case_2
from openquake.qa_tests_data.event_based_risk import case_caracas


TMP = tempfile.gettempdir()
DATADIR = os.path.join(os.path.dirname(__file__), 'data')


def getparams(oq):
    return {k: v for k, v in vars(oq).items() if not k.startswith('_')}


class ParseConfigTestCase(unittest.TestCase):

    def test_get_oqparam_with_files(self):
        temp_dir = tempfile.mkdtemp()
        site_model_input = general.writetmp(dir=temp_dir, content="foo")
        job_config = general.writetmp(dir=temp_dir, content="""
[general]
calculation_mode = event_based
[foo]
bar = baz
[site]
sites = 0 0
site_model_file = %s
maximum_distance=1
truncation_level=0
random_seed=0
intensity_measure_types = PGA
investigation_time = 50
export_dir = %s
        """ % (site_model_input, TMP))

        try:
            exp_base_path = os.path.dirname(job_config)

            expected_params = {
                'export_dir': TMP,
                'base_path': exp_base_path,
                'calculation_mode': 'event_based',
                'truncation_level': 0.0,
                'random_seed': 0,
                'maximum_distance': {'default': 1},
                'inputs': {'job_ini': job_config,
                           'site_model': site_model_input},
                'sites': [(0.0, 0.0, 0.0)],
                'hazard_imtls': {'PGA': None},
                'investigation_time': 50.0,
                'risk_investigation_time': 50.0,
            }

            with mock.patch('logging.warn') as warn:
                params = getparams(readinput.get_oqparam(job_config))
                for key in expected_params:
                    self.assertEqual(expected_params[key], params[key])
                items = sorted(params['inputs'].items())
                keys, values = zip(*items)
                self.assertEqual(('job_ini', 'site_model'), keys)
                self.assertEqual((job_config, site_model_input), values)

                # checking that warnings work
                self.assertEqual(warn.call_args[0][0],
                                 "The parameter 'bar' is unknown, ignoring")
        finally:
            shutil.rmtree(temp_dir)

    def test_get_oqparam_with_sites_csv(self):
        sites_csv = general.writetmp('1.0,2.1\n3.0,4.1\n5.0,6.1')
        try:
            source = general.writetmp("""
[general]
calculation_mode = classical
[geometry]
sites_csv = %s
[misc]
maximum_distance=1
truncation_level=3
random_seed=5
[site_params]
reference_vs30_type = measured
reference_vs30_value = 600.0
reference_depth_to_2pt5km_per_sec = 5.0
reference_depth_to_1pt0km_per_sec = 100.0
intensity_measure_types_and_levels = {'PGA': [0.1, 0.2]}
investigation_time = 50.
export_dir = %s
            """ % (sites_csv, TMP))
            exp_base_path = os.path.dirname(
                os.path.join(os.path.abspath('.'), source))

            expected_params = {
                'export_dir': TMP,
                'base_path': exp_base_path,
                'calculation_mode': 'classical',
                'truncation_level': 3.0,
                'random_seed': 5,
                'maximum_distance': {'default': 1},
                'inputs': {'job_ini': source,
                           'sites': sites_csv},
                'reference_depth_to_1pt0km_per_sec': 100.0,
                'reference_depth_to_2pt5km_per_sec': 5.0,
                'reference_vs30_type': 'measured',
                'reference_vs30_value': 600.0,
                'hazard_imtls': {'PGA': [0.1, 0.2]},
                'investigation_time': 50.0,
                'risk_investigation_time': 50.0,
            }

            params = getparams(readinput.get_oqparam(source))
            self.assertEqual(expected_params, params)
        finally:
            os.unlink(sites_csv)

    def test_wrong_discretization(self):
        source = general.writetmp("""
[general]
calculation_mode = event_based
region = 27.685048 85.280857, 27.736719 85.280857, 27.733376 85.355358, 27.675015 85.355358
region_grid_spacing = 5.0
maximum_distance=1
truncation_level=3
random_seed=5
reference_vs30_type = measured
reference_vs30_value = 600.0
reference_depth_to_2pt5km_per_sec = 5.0
reference_depth_to_1pt0km_per_sec = 100.0
intensity_measure_types = PGA
investigation_time = 50.
""")
        oqparam = readinput.get_oqparam(source)
        with self.assertRaises(ValueError) as ctx:
            readinput.get_site_collection(oqparam)
        self.assertIn('Could not discretize region', str(ctx.exception))


def sitemodel():
    return BytesIO(b'''\
<?xml version="1.0" encoding="utf-8"?>
<nrml xmlns:gml="http://www.opengis.net/gml"
      xmlns="http://openquake.org/xmlns/nrml/0.4">
    <siteModel>
        <site lon="0.0" lat="0.0" vs30="1200.0" vs30Type="inferred" z1pt0="100.0" z2pt5="2.0" backarc="False" />
        <site lon="0.0" lat="0.1" vs30="600.0" vs30Type="inferred" z1pt0="100.0" z2pt5="2.0" backarc="True" />
        <site lon="0.0" lat="0.2" vs30="200.0" vs30Type="inferred" z1pt0="100.0" z2pt5="2.0" backarc="False" />
    </siteModel>
</nrml>''')


class ClosestSiteModelTestCase(unittest.TestCase):

    def test_get_site_model(self):
        oqparam = mock.Mock()
        oqparam.base_path = '/'
        oqparam.inputs = dict(site_model=sitemodel())
        expected = [
            valid.SiteParam(z1pt0=100.0, z2pt5=2.0, measured=False,
                            vs30=1200.0, backarc=False, lon=0.0, lat=0.0,
                            depth=0.0),
            valid.SiteParam(z1pt0=100.0, z2pt5=2.0, measured=False,
                            vs30=600.0, backarc=True, lon=0.0, lat=0.1,
                            depth=0.0),
            valid.SiteParam(z1pt0=100.0, z2pt5=2.0, measured=False,
                            vs30=200.0, backarc=False, lon=0.0, lat=0.2,
                            depth=0.0)]
        self.assertEqual(list(readinput.get_site_model(oqparam)), expected)

    def test_get_far_away_parameter(self):
        oqparam = mock.Mock()
        oqparam.base_path = '/'
        oqparam.maximum_distance = 100
        oqparam.max_site_model_distance = 5
        oqparam.sites = [(1.0, 0, 0), (2.0, 0, 0)]
        oqparam.inputs = dict(site_model=sitemodel())
        with mock.patch('logging.warn') as warn:
            readinput.get_site_collection(oqparam)
        # check that the warning was raised
        self.assertEqual(
            warn.call_args[0][0],
            'The site parameter associated to '
            '<Latitude=0.000000, Longitude=2.000000, Depth=0.0000> '
            'came from a distance of 222 km!')


class ExposureTestCase(unittest.TestCase):
    exposure = general.writetmp('''\
<?xml version='1.0' encoding='UTF-8'?>
<nrml xmlns="http://openquake.org/xmlns/nrml/0.4">
  <exposureModel id="ep" category="buildings">
    <description>Exposure model for buildings</description>
    <conversions>
      <costTypes>
        <costType name="structural" unit="USD" type="per_asset"/>
      </costTypes>
    </conversions>
    <assets>
      <asset id="a1" taxonomy="RM" number="3000">
        <location lon="81.2985" lat="29.1098"/>
        <costs>
          <cost type="structural" value="1000"/>
        </costs>
      </asset>
      <asset id="a2" taxonomy="RC">
        <location lon="83.082298" lat="27.9006"/>
        <costs>
          <cost type="structural" value="500"/>
        </costs>
      </asset>
      <asset id="a3" taxonomy="W" number="2000">
        <location lon="85.747703" lat="27.9015"/>
        <costs>
          <cost type="structural" value="1000"/>
        </costs>
      </asset>
    </assets>
  </exposureModel>
</nrml>''')

    exposure0 = general.writetmp('''\
<?xml version='1.0' encoding='UTF-8'?>
<nrml xmlns="http://openquake.org/xmlns/nrml/0.4">
  <exposureModel id="ep" category="buildings">
    <description>Exposure model for buildings</description>
    <conversions>
      <costTypes>
        <costType name="structural" unit="USD" type="per_asset"/>
      </costTypes>
    </conversions>
    <assets>
      <asset id="a1" taxonomy="RM" number="3000">
        <location lon="81.2985" lat="29.1098"/>
        <costs>
          <cost type="structural" value="1000"/>
        </costs>
      </asset>
      <asset id="a2" taxonomy="RC" number="0">
        <location lon="83.082298" lat="27.9006"/>
        <costs>
          <cost type="structural" value="500"/>
        </costs>
      </asset>
      <asset id="a3" taxonomy="W" number="2000">
        <location lon="85.747703" lat="27.9015"/>
        <costs>
          <cost type="structural" value="1000"/>
        </costs>
      </asset>
    </assets>
  </exposureModel>
</nrml>''')

    exposure1 = general.writetmp('''\
<?xml version='1.0' encoding='UTF-8'?>
<nrml xmlns="http://openquake.org/xmlns/nrml/0.4">
  <exposureModel id="ep" category="buildings">
    <description>Exposure model for buildings</description>
    <conversions>
      <costTypes>
        <costType name="structural" unit="USD" type="per_asset"/>
      </costTypes>
    </conversions>
    <assets>
      <asset id="a 1" taxonomy="RM" number="3000">
        <location lon="81.2985" lat="29.1098"/>
        <costs>
          <cost type="structural" value="1000"/>
        </costs>
      </asset>
    </assets>
  </exposureModel>
</nrml>''')

    exposure2 = general.writetmp('''\
<?xml version='1.0' encoding='UTF-8'?>
<nrml xmlns="http://openquake.org/xmlns/nrml/0.5">
  <exposureModel id="ep" category="buildings">
    <description>Exposure model for buildings</description>
    <conversions>
      <costTypes>
        <costType name="structural" unit="USD" type="aggregate"/>
      </costTypes>
    </conversions>
  </exposureModel>
</nrml>''')  # wrong cost type "aggregate"

    def test_get_exposure_metadata(self):
        exp, _assets = readinput._get_exposure(
            self.exposure, ['structural'], stop='assets')
        self.assertEqual(exp.description, 'Exposure model for buildings')
        self.assertTrue(exp.insurance_limit_is_absolute)
        self.assertTrue(exp.deductible_is_absolute)
        self.assertEqual([tuple(ct) for ct in exp.cost_types],
                         [('structural', 'per_asset', 'USD')])

    def test_exposure_missing_number(self):
        oqparam = mock.Mock()
        oqparam.base_path = '/'
        oqparam.calculation_mode = 'scenario_damage'
        oqparam.all_cost_types = ['occupants']
        oqparam.inputs = {'exposure': self.exposure}
        oqparam.region_constraint = '''\
POLYGON((78.0 31.5, 89.5 31.5, 89.5 25.5, 78.0 25.5, 78.0 31.5))'''
        oqparam.time_event = None
        oqparam.ignore_missing_costs = []

        with self.assertRaises(KeyError) as ctx:
            readinput.get_exposure(oqparam)
        self.assertIn("node asset: 'number', line 17 of", str(ctx.exception))

    def test_exposure_zero_number(self):
        oqparam = mock.Mock()
        oqparam.base_path = '/'
        oqparam.calculation_mode = 'scenario_damage'
        oqparam.all_cost_types = ['structural']
        oqparam.insured_losses = False
        oqparam.inputs = {'exposure': self.exposure0}
        oqparam.region_constraint = '''\
POLYGON((78.0 31.5, 89.5 31.5, 89.5 25.5, 78.0 25.5, 78.0 31.5))'''
        oqparam.time_event = None
        oqparam.ignore_missing_costs = []

        with self.assertRaises(ValueError) as ctx:
            readinput.get_exposure(oqparam)
        self.assertIn("Could not convert number->compose"
                      "(positivefloat,nonzero): '0' is zero, line 17",
                      str(ctx.exception))

    def test_exposure_invalid_asset_id(self):
        oqparam = mock.Mock()
        oqparam.base_path = '/'
        oqparam.calculation_mode = 'scenario_damage'
        oqparam.all_cost_types = ['structural']
        oqparam.inputs = {'exposure': self.exposure1}
        oqparam.region_constraint = '''\
POLYGON((78.0 31.5, 89.5 31.5, 89.5 25.5, 78.0 25.5, 78.0 31.5))'''
        oqparam.time_event = None
        oqparam.ignore_missing_costs = []
        with self.assertRaises(ValueError) as ctx:
            readinput.get_exposure(oqparam)
        self.assertIn("Invalid ID 'a 1': the only accepted chars are "
                      "a-zA-Z0-9_-, line 11", str(ctx.exception))

    def test_exposure_no_insured_data(self):
        oqparam = mock.Mock()
        oqparam.base_path = '/'
        oqparam.calculation_mode = 'scenario_risk'
        oqparam.all_cost_types = ['structural']
        oqparam.insured_losses = True
        oqparam.inputs = {'exposure': self.exposure,
                          'structural_vulnerability': None}
        oqparam.region_constraint = '''\
POLYGON((78.0 31.5, 89.5 31.5, 89.5 25.5, 78.0 25.5, 78.0 31.5))'''
        oqparam.time_event = None
        oqparam.ignore_missing_costs = []
        with self.assertRaises(KeyError) as ctx:
            readinput.get_exposure(oqparam)
        self.assertIn("node cost: 'deductible', line 14", str(ctx.exception))

    def test_exposure_no_assets(self):
        oqparam = mock.Mock()
        oqparam.base_path = '/'
        oqparam.calculation_mode = 'scenario_risk'
        oqparam.all_cost_types = ['structural']
        oqparam.insured_losses = True
        oqparam.inputs = {'exposure': self.exposure,
                          'structural_vulnerability': None}
        oqparam.region_constraint = '''\
POLYGON((68.0 31.5, 69.5 31.5, 69.5 25.5, 68.0 25.5, 68.0 31.5))'''
        oqparam.time_event = None
        oqparam.ignore_missing_costs = []
        with self.assertRaises(RuntimeError) as ctx:
            readinput.get_exposure(oqparam)
        self.assertIn('Could not find any asset within the region!',
                      str(ctx.exception))

    def test_exposure_wrong_cost_type(self):
        oqparam = mock.Mock()
        oqparam.base_path = '/'
        oqparam.calculation_mode = 'scenario_risk'
        oqparam.all_cost_types = ['structural']
        oqparam.region_constraint = '''\
POLYGON((68.0 31.5, 69.5 31.5, 69.5 25.5, 68.0 25.5, 68.0 31.5))'''
        oqparam.inputs = {'exposure': self.exposure2,
                          'structural_vulnerability': None}
        with self.assertRaises(ValueError) as ctx:
            readinput.get_exposure(oqparam)
        self.assertIn("Got 'aggregate', expected "
                      "aggregated|per_area|per_asset, line 7",
                      str(ctx.exception))


class ReadCsvTestCase(unittest.TestCase):
    def test_get_mesh_csvdata_ok(self):
        fakecsv = StringIO(u"""\
PGA 12.0 42.0 0.14 0.15 0.16
PGA 12.0 42.1 0.44 0.45 0.46
PGA 12.0 42.2 0.64 0.65 0.66
PGV 12.0 42.0 0.24 0.25 0.26
PGV 12.0 42.1 0.34 0.35 0.36
PGV 12.0 42.2 0.54 0.55 0.56
""")
        mesh, data = readinput.get_mesh_csvdata(
            fakecsv, ['PGA', 'PGV'], [3, 3], valid.probabilities)
        assert_allclose(mesh.lons, [12., 12., 12.])
        assert_allclose(mesh.lats, [42., 42.1, 42.2])
        assert_allclose(data['PGA'], [[0.14, 0.15, 0.16],
                                      [0.44, 0.45, 0.46],
                                      [0.64, 0.65, 0.66]])
        assert_allclose(data['PGV'], [[0.24, 0.25, 0.26],
                                      [0.34, 0.35, 0.36],
                                      [0.54, 0.55, 0.56]])

    def test_get_mesh_csvdata_different_levels(self):
        fakecsv = StringIO(u"""\
PGA 12.0 42.0 0.14 0.15 0.16
PGA 12.0 42.1 0.44 0.45 0.46
PGA 12.0 42.2 0.64 0.65 0.66
PGV 12.0 42.0 0.24 0.25
PGV 12.0 42.1 0.34 0.35
PGV 12.0 42.2 0.54 0.55
""")
        mesh, data = readinput.get_mesh_csvdata(
            fakecsv, ['PGA', 'PGV'], [3, 2], valid.probabilities)
        assert_allclose(mesh.lons, [12., 12., 12.])
        assert_allclose(mesh.lats, [42., 42.1, 42.2])
        assert_allclose(data['PGA'], [[0.14, 0.15, 0.16],
                                      [0.44, 0.45, 0.46],
                                      [0.64, 0.65, 0.66]])
        assert_allclose(data['PGV'], [[0.24, 0.25],
                                      [0.34, 0.35],
                                      [0.54, 0.55]])

    def test_get_mesh_csvdata_err1(self):
        # a negative probability
        fakecsv = StringIO(u"""\
PGA 12.0 42.0 0.14 0.15 0.16
PGA 12.0 42.1 0.44 0.45 0.46
PGA 12.0 42.2 0.64 0.65 0.66
PGV 12.0 42.0 0.24 0.25 -0.26
PGV 12.0 42.1 0.34 0.35 0.36
PGV 12.0 42.2 0.54 0.55 0.56
""")
        with self.assertRaises(ValueError) as ctx:
            readinput.get_mesh_csvdata(
                fakecsv, ['PGA', 'PGV'], [3, 3], valid.probabilities)
        self.assertIn('line 4', str(ctx.exception))

    def test_get_mesh_csvdata_err2(self):
        # a duplicated point
        fakecsv = StringIO(u"""\
PGA 12.0 42.0 0.14 0.15 0.16
PGA 12.0 42.1 0.44 0.45 0.46
PGA 12.0 42.2 0.64 0.65 0.66
PGV 12.0 42.1 0.24 0.25 0.26
PGV 12.0 42.1 0.34 0.35 0.36
""")
        with self.assertRaises(readinput.DuplicatedPoint) as ctx:
            readinput.get_mesh_csvdata(
                fakecsv, ['PGA', 'PGV'], [3, 3], valid.probabilities)
        self.assertIn('line 5', str(ctx.exception))

    def test_get_mesh_csvdata_err3(self):
        # a missing location for PGV
        fakecsv = StringIO(u"""\
PGA 12.0 42.0 0.14 0.15 0.16
PGA 12.0 42.1 0.44 0.45 0.46
PGA 12.0 42.2 0.64 0.65 0.66
PGV 12.0 42.0 0.24 0.25 0.26
PGV 12.0 42.1 0.34 0.35 0.36
""")
        with self.assertRaises(ValueError) as ctx:
            readinput.get_mesh_csvdata(
                fakecsv, ['PGA', 'PGV'], [3, 3], valid.probabilities)
        self.assertEqual(str(ctx.exception),
                         'Inconsistent locations between PGA and PGV')

    def test_get_mesh_csvdata_err4(self):
        # inconsistent number of levels
        fakecsv = StringIO(u"""\
PGA 12.0 42.0 0.14 0.15
PGA 12.0 42.1 0.44 0.45 0.46
PGA 12.0 42.2 0.64
""")
        with self.assertRaises(ValueError) as ctx:
            readinput.get_mesh_csvdata(
                fakecsv, ['PGA'], [2], valid.probabilities)
        self.assertIn('Found 3 values, expected 2', str(ctx.exception))

    def test_get_mesh_csvdata_err5(self):
        # unexpected IMT
        fakecsv = StringIO(u"""\
PGA 12.0 42.0 0.14 0.15
PGA 12.0 42.1 0.44 0.45
PGA 12.0 42.2 0.64 0.65
""")
        with self.assertRaises(ValueError) as ctx:
            readinput.get_mesh_csvdata(
                fakecsv, ['PGV'], [3], valid.probabilities)
        self.assertIn("Got 'PGA', expected PGV", str(ctx.exception))

    def test_get_mesh_hcurves_ok(self):
        fakecsv = StringIO(u"""\
0 0, 0.42 0.24 0.14, 0.25 0.16 0.08
0 1, 0.42 0.24 0.14, 0.45 0.40 0.18
0 2, 0.42 0.24 0.14, 0.65 0.64 0.60
0 3, 0.42 0.24 0.14, 0.25 0.21 0.20
0 4, 0.42 0.24 0.04, 0.35 0.31 0.30
0 5, 0.42 0.24 0.04, 0.55 0.51 0.50
""")
        oqparam = mock.Mock()
        oqparam.base_path = '/'
        oqparam.inputs = dict(hazard_curves=fakecsv)
        oqparam.imtls = collections.OrderedDict([
            ('PGA', [0.1, 0.2, 0.3]),
            ('PGV', [0.11, 0.22, 0.33])])
        mesh, data = readinput.get_mesh_hcurves(oqparam)
        assert_allclose(mesh.lons, [0., 0., 0., 0., 0., 0.])
        assert_allclose(mesh.lats, [0., 1., 2., 3., 4., 5.])
        assert_allclose(data['PGA'], [[0.42, 0.24, 0.14],
                                      [0.42, 0.24, 0.14],
                                      [0.42, 0.24, 0.14],
                                      [0.42, 0.24, 0.14],
                                      [0.42, 0.24, 0.04],
                                      [0.42, 0.24, 0.04]])
        assert_allclose(data['PGV'], [[0.25, 0.16, 0.08],
                                      [0.45, 0.4, 0.18],
                                      [0.65, 0.64, 0.6],
                                      [0.25, 0.21, 0.2],
                                      [0.35, 0.31, 0.3],
                                      [0.55, 0.51, 0.5]])


<<<<<<< HEAD
=======
class TestReadGmfCsvTestCase(unittest.TestCase):
    def setUp(self):
        self.oqparam = mock.Mock()
        self.oqparam.base_path = '/'
        self.oqparam.inputs = {}
        self.oqparam.imtls = {'PGA': None}
        self.oqparam.number_of_ground_motion_fields = 3

    def test_gmf_ok(self):
        fname = general.writetmp('''\
0 0,0 1
col=00|ses=0001|src=test|rup=001-00,0 1,3.05128000E-01 6.04032000E-01
col=00|ses=0001|src=test|rup=001-01,0 1,2.67031000E-01 3.34878000E-01
col=00|ses=0001|src=test|rup=001-02,0 1,1.59434000E-01 3.92602000E-01
''')
        _, _, gmfs = readinput.get_gmfs_from_txt(self.oqparam, fname)
        gmvs1, gmvs2 = gmfs['PGA']
        assert_allclose(gmvs1, [0.305128, 0.267031, 0.159434])
        assert_allclose(gmvs2, [0.604032, 0.334878, 0.392602])

    def test_missing_indices_are_ok(self):
        fname = general.writetmp('''\
0 0,0 1
col=00|ses=0001|src=test|rup=001-00,,1.59434000E-01 3.92602000E-01
col=00|ses=0001|src=test|rup=001-01,0 1,3.05128000E-01 6.04032000E-01
col=00|ses=0001|src=test|rup=001-02,0,2.67031000E-01
''')
        _, _, gmfs = readinput.get_gmfs_from_txt(self.oqparam, fname)
        gmvs1, gmvs2 = gmfs['PGA']
        assert_allclose(gmvs1, [0.159434, 0.305128, 0.267031])
        assert_allclose(gmvs2, [0.392602, 0.604032, 0.])

    def test_negative_gmf(self):
        fname = general.writetmp('''\
0 0,0 1
col=00|ses=0001|src=test|rup=001-00,0 1,3.05128000E-01 6.04032000E-01
col=00|ses=0001|src=test|rup=001-01,0 1,2.67031000E-01 3.34878000E-01
col=00|ses=0001|src=test|rup=001-02,0 1,1.59434000E-01 -3.92602000E-01
''')
        with self.assertRaises(readinput.InvalidFile):
            readinput.get_gmfs_from_txt(self.oqparam, fname)

    def test_missing_line(self):
        fname = general.writetmp('''\
0 0,0 1
col=00|ses=0001|src=test|rup=001-00,0 1,3.05128000E-01 6.04032000E-01
col=00|ses=0001|src=test|rup=001-01,0 1,2.67031000E-01 3.34878000E-01
''')
        with self.assertRaises(readinput.InvalidFile):
            readinput.get_gmfs_from_txt(self.oqparam, fname)

    def test_not_ordered_eids(self):
        fname = general.writetmp('''\
0 0,0 1
col=00|ses=0001|src=test|rup=001-02,0 1,1.59434000E-01 3.92602000E-01
col=00|ses=0001|src=test|rup=001-00,0 1,3.05128000E-01 6.04032000E-01
col=00|ses=0001|src=test|rup=001-01,0 1,2.67031000E-01 3.34878000E-01
''')
        with self.assertRaises(readinput.InvalidFile):
            readinput.get_gmfs_from_txt(self.oqparam, fname)

    def test_negative_indices(self):
        fname = general.writetmp('''\
0 0,0 1
col=00|ses=0001|src=test|rup=001-00,0 -1,1.59434000E-01 3.92602000E-01
col=00|ses=0001|src=test|rup=001-01,0 1,3.05128000E-01 6.04032000E-01
col=00|ses=0001|src=test|rup=001-02,0 1,2.67031000E-01 3.34878000E-01
''')
        with self.assertRaises(readinput.InvalidFile):
            readinput.get_gmfs_from_txt(self.oqparam, fname)

    def test_missing_bad_indices(self):
        fname = general.writetmp('''\
0 0,0 1
col=00|ses=0001|src=test|rup=001-00,,1.59434000E-01 3.92602000E-01
col=00|ses=0001|src=test|rup=001-01,0 1,3.05128000E-01 6.04032000E-01
col=00|ses=0001|src=test|rup=001-02,X,2.67031000E-01
''')
        with self.assertRaises(readinput.InvalidFile):
            readinput.get_gmfs_from_txt(self.oqparam, fname)


>>>>>>> 207d5cad
class TestReadGmfXmlTestCase(unittest.TestCase):
    """
    Read the GMF from a NRML file
    """
    def setUp(self):
        self.oqparam = mock.Mock()
        self.oqparam.base_path = '/'
        self.oqparam.inputs = {}
        self.oqparam.imtls = {'PGA': None, 'PGV': None}
        self.oqparam.number_of_ground_motion_fields = 5

    def test_ok(self):
        fname = os.path.join(DATADIR,  'gmfdata.xml')
        sitecol, eids, gmfa = readinput.get_scenario_from_nrml(
            self.oqparam, fname)
        coords = list(zip(sitecol.mesh.lons, sitecol.mesh.lats))
        self.assertEqual(writers.write_csv(StringIO(), coords), '''\
0.000000E+00,0.000000E+00
0.000000E+00,1.000000E-01
0.000000E+00,2.000000E-01''')
        assert_allclose(eids, range(5))
        self.assertEqual(
            writers.write_csv(StringIO(), gmfa), '''\
PGA:float32,PGV:float32
6.824957E-01 3.656627E-01 8.700833E-01 3.279292E-01 6.968687E-01,6.824957E-01 3.656627E-01 8.700833E-01 3.279292E-01 6.968687E-01
1.270898E-01 2.561812E-01 2.106384E-01 2.357551E-01 2.581405E-01,1.270898E-01 2.561812E-01 2.106384E-01 2.357551E-01 2.581405E-01
1.603097E-01 1.106853E-01 2.232175E-01 1.781143E-01 1.351649E-01,1.603097E-01 1.106853E-01 2.232175E-01 1.781143E-01 1.351649E-01''')

    def test_err(self):
        # missing ruptureId
        fname = os.path.join(DATADIR,  'gmfdata_err.xml')
        with self.assertRaises(readinput.InvalidFile) as ctx:
            readinput.get_scenario_from_nrml(self.oqparam, fname)
        self.assertIn("Found a missing etag '0000000001'",
                      str(ctx.exception))

    def test_err2(self):
        # wrong mesh
        fname = os.path.join(DATADIR,  'gmfdata_err2.xml')
        with self.assertRaises(readinput.InvalidFile) as ctx:
            readinput.get_scenario_from_nrml(self.oqparam, fname)
        self.assertIn("Expected 4 sites, got 3 nodes in", str(ctx.exception))

    def test_tricky_ordering(self):
        # see https://github.com/gem/oq-risklib/issues/546
        fname = general.writetmp('''\
<?xml version="1.0" encoding="utf-8"?>
<nrml xmlns="http://openquake.org/xmlns/nrml/0.4"
      xmlns:gml="http://www.opengis.net/gml">
<gmfCollection gsimTreePath="" sourceModelTreePath="">
  <gmfSet stochasticEventSetId="1">
    <gmf IMT="PGA" ruptureId="0">
      <node gmv="0.0124783118478" lon="12.1244171" lat="43.58248037"/>
      <node gmv="0.0126515007046" lon="12.12477995" lat="43.58217888"/>
      <node gmv="0.0124056290492" lon="12.12478193" lat="43.58120146"/>
    </gmf>
  </gmfSet>
</gmfCollection>
</nrml>''')
        self.oqparam.imtls = {'PGA': None}
        sitecol, _, _ = readinput.get_scenario_from_nrml(self.oqparam, fname)
        self.assertEqual(list(zip(sitecol.lons, sitecol.lats)),
                         [(12.12442, 43.58248),
                          (12.12478, 43.5812),
                          (12.12478, 43.58218)])
        # notice that the last two lats 43.5812, 43.58218 are inverted with
        # respect to the original ordering, 43.58217888, 43.58120146

    def test_two_nodes_on_the_same_point(self):
        # after rounding of the coordinates two points can collide
        fname = general.writetmp('''\
<?xml version="1.0" encoding="utf-8"?>
<nrml xmlns="http://openquake.org/xmlns/nrml/0.4"
      xmlns:gml="http://www.opengis.net/gml">
<gmfCollection gsimTreePath="" sourceModelTreePath="">
  <gmfSet stochasticEventSetId="1">
    <gmf IMT="PGA" ruptureId="0">
      <node gmv="0.0126515007046" lon="12.12477995" lat="43.5812"/>
      <node gmv="0.0124056290492" lon="12.12478193" lat="43.5812"/>
    </gmf>
  </gmfSet>
</gmfCollection>
</nrml>''')
        self.oqparam.imtls = {'PGA': None}
        with self.assertRaises(readinput.InvalidFile) as ctx:
            readinput.get_scenario_from_nrml(self.oqparam, fname)
        self.assertIn("Expected 1 sites, got 2 nodes in", str(ctx.exception))


class TestLoadCurvesTestCase(unittest.TestCase):
    """
    Read the hazard curves from a NRML file
    """
    def test(self):
        fname = general.writetmp('''\
<?xml version="1.0" encoding="utf-8"?>
<nrml xmlns:gml="http://www.opengis.net/gml"
      xmlns="http://openquake.org/xmlns/nrml/0.4">

    <!-- Spectral Acceleration (SA) example -->
    <hazardCurves sourceModelTreePath="b1_b2_b4" gsimTreePath="b1_b2" investigationTime="50.0" IMT="SA" saPeriod="0.025" saDamping="5.0">
        <IMLs>5.0000e-03 7.0000e-03 1.3700e-02</IMLs>

        <hazardCurve>
            <gml:Point>
                <gml:pos>-122.5000 37.5000</gml:pos>
            </gml:Point>
            <poEs>9.8728e-01 9.8266e-01 9.4957e-01</poEs>
        </hazardCurve>
        <hazardCurve>
            <gml:Point>
                <gml:pos>-123.5000 37.5000</gml:pos>
            </gml:Point>
            <poEs>9.8727e-02 9.8265e-02 9.4956e-02</poEs>
        </hazardCurve>
    </hazardCurves>

    <!-- Basic example, using PGA as IMT -->
    <hazardCurves sourceModelTreePath="b1_b2_b3" gsimTreePath="b1_b7" investigationTime="50.0" IMT="PGA">
        <IMLs>5.0000e-03 7.0000e-03 1.3700e-02 3.3700e-02</IMLs>

        <hazardCurve>
            <gml:Point>
                <gml:pos>-122.5000 37.5000</gml:pos>
            </gml:Point>
            <poEs>9.8728e-01 9.8226e-01 9.4947e-01 9.2947e-01</poEs>
        </hazardCurve>
        <hazardCurve>
            <gml:Point>
                <gml:pos>-123.5000 37.5000</gml:pos>
            </gml:Point>
            <poEs>9.8728e-02 9.8216e-02 9.4945e-02 9.2947e-02</poEs>
        </hazardCurve>
    </hazardCurves>
</nrml>
''', suffix='.xml')
        oqparam = mock.Mock()
        oqparam.inputs = dict(hazard_curves=fname)
        sitecol, hcurves = readinput.get_hcurves(oqparam)
        self.assertEqual(len(sitecol), 2)
        self.assertEqual(sorted(oqparam.hazard_imtls.items()),
                         [('PGA', [0.005, 0.007, 0.0137, 0.0337]),
                          ('SA(0.025)', [0.005, 0.007, 0.0137])])
        self.assertEqual(str(hcurves), '''\
[([0.098727, 0.098265, 0.094956], [0.098728, 0.098216, 0.094945, 0.092947])
 ([0.98728, 0.98266, 0.94957], [0.98728, 0.98226, 0.94947, 0.92947])]''')


class GetCompositeSourceModelTestCase(unittest.TestCase):
    # test the case in_memory=False, used when running `oq info job.ini`

    def test_nrml05(self):
        oq = readinput.get_oqparam('job.ini', case_1)
        csm = readinput.get_composite_source_model(oq, in_memory=False)
        srcs = csm.get_sources()  # a single PointSource
        self.assertEqual(len(srcs), 1)

    def test_nrml04(self):
        oq = readinput.get_oqparam('job.ini', case_2)
        csm = readinput.get_composite_source_model(oq, in_memory=False)
        srcs = csm.get_sources()  # a single PointSource
        self.assertEqual(len(srcs), 1)


class GetCompositeRiskModelTestCase(unittest.TestCase):
    def test_missing_vulnerability_function(self):
        oq = readinput.get_oqparam('job.ini', case_caracas)
        with self.assertRaises(ValidationError):
            readinput.get_risk_model(oq)<|MERGE_RESOLUTION|>--- conflicted
+++ resolved
@@ -561,91 +561,6 @@
                                       [0.55, 0.51, 0.5]])
 
 
-<<<<<<< HEAD
-=======
-class TestReadGmfCsvTestCase(unittest.TestCase):
-    def setUp(self):
-        self.oqparam = mock.Mock()
-        self.oqparam.base_path = '/'
-        self.oqparam.inputs = {}
-        self.oqparam.imtls = {'PGA': None}
-        self.oqparam.number_of_ground_motion_fields = 3
-
-    def test_gmf_ok(self):
-        fname = general.writetmp('''\
-0 0,0 1
-col=00|ses=0001|src=test|rup=001-00,0 1,3.05128000E-01 6.04032000E-01
-col=00|ses=0001|src=test|rup=001-01,0 1,2.67031000E-01 3.34878000E-01
-col=00|ses=0001|src=test|rup=001-02,0 1,1.59434000E-01 3.92602000E-01
-''')
-        _, _, gmfs = readinput.get_gmfs_from_txt(self.oqparam, fname)
-        gmvs1, gmvs2 = gmfs['PGA']
-        assert_allclose(gmvs1, [0.305128, 0.267031, 0.159434])
-        assert_allclose(gmvs2, [0.604032, 0.334878, 0.392602])
-
-    def test_missing_indices_are_ok(self):
-        fname = general.writetmp('''\
-0 0,0 1
-col=00|ses=0001|src=test|rup=001-00,,1.59434000E-01 3.92602000E-01
-col=00|ses=0001|src=test|rup=001-01,0 1,3.05128000E-01 6.04032000E-01
-col=00|ses=0001|src=test|rup=001-02,0,2.67031000E-01
-''')
-        _, _, gmfs = readinput.get_gmfs_from_txt(self.oqparam, fname)
-        gmvs1, gmvs2 = gmfs['PGA']
-        assert_allclose(gmvs1, [0.159434, 0.305128, 0.267031])
-        assert_allclose(gmvs2, [0.392602, 0.604032, 0.])
-
-    def test_negative_gmf(self):
-        fname = general.writetmp('''\
-0 0,0 1
-col=00|ses=0001|src=test|rup=001-00,0 1,3.05128000E-01 6.04032000E-01
-col=00|ses=0001|src=test|rup=001-01,0 1,2.67031000E-01 3.34878000E-01
-col=00|ses=0001|src=test|rup=001-02,0 1,1.59434000E-01 -3.92602000E-01
-''')
-        with self.assertRaises(readinput.InvalidFile):
-            readinput.get_gmfs_from_txt(self.oqparam, fname)
-
-    def test_missing_line(self):
-        fname = general.writetmp('''\
-0 0,0 1
-col=00|ses=0001|src=test|rup=001-00,0 1,3.05128000E-01 6.04032000E-01
-col=00|ses=0001|src=test|rup=001-01,0 1,2.67031000E-01 3.34878000E-01
-''')
-        with self.assertRaises(readinput.InvalidFile):
-            readinput.get_gmfs_from_txt(self.oqparam, fname)
-
-    def test_not_ordered_eids(self):
-        fname = general.writetmp('''\
-0 0,0 1
-col=00|ses=0001|src=test|rup=001-02,0 1,1.59434000E-01 3.92602000E-01
-col=00|ses=0001|src=test|rup=001-00,0 1,3.05128000E-01 6.04032000E-01
-col=00|ses=0001|src=test|rup=001-01,0 1,2.67031000E-01 3.34878000E-01
-''')
-        with self.assertRaises(readinput.InvalidFile):
-            readinput.get_gmfs_from_txt(self.oqparam, fname)
-
-    def test_negative_indices(self):
-        fname = general.writetmp('''\
-0 0,0 1
-col=00|ses=0001|src=test|rup=001-00,0 -1,1.59434000E-01 3.92602000E-01
-col=00|ses=0001|src=test|rup=001-01,0 1,3.05128000E-01 6.04032000E-01
-col=00|ses=0001|src=test|rup=001-02,0 1,2.67031000E-01 3.34878000E-01
-''')
-        with self.assertRaises(readinput.InvalidFile):
-            readinput.get_gmfs_from_txt(self.oqparam, fname)
-
-    def test_missing_bad_indices(self):
-        fname = general.writetmp('''\
-0 0,0 1
-col=00|ses=0001|src=test|rup=001-00,,1.59434000E-01 3.92602000E-01
-col=00|ses=0001|src=test|rup=001-01,0 1,3.05128000E-01 6.04032000E-01
-col=00|ses=0001|src=test|rup=001-02,X,2.67031000E-01
-''')
-        with self.assertRaises(readinput.InvalidFile):
-            readinput.get_gmfs_from_txt(self.oqparam, fname)
-
-
->>>>>>> 207d5cad
 class TestReadGmfXmlTestCase(unittest.TestCase):
     """
     Read the GMF from a NRML file
