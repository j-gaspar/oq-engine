# Copyright (c) 2014-2015, GEM Foundation.
#
# OpenQuake is free software: you can redistribute it and/or modify it
# under the terms of the GNU Affero General Public License as published
# by the Free Software Foundation, either version 3 of the License, or
# (at your option) any later version.
#
# OpenQuake is distributed in the hope that it will be useful,
# but WITHOUT ANY WARRANTY; without even the implied warranty of
# MERCHANTABILITY or FITNESS FOR A PARTICULAR PURPOSE.  See the
# GNU General Public License for more details.
#
# You should have received a copy of the GNU Affero General Public License
# along with OpenQuake.  If not, see <http://www.gnu.org/licenses/>.

import os
import pickle
import unittest
import numpy
from numpy.testing import assert_almost_equal
from openquake.baselib.general import writetmp
from openquake.commonlib import InvalidFile, nrml, nrml_examples, riskmodels
from openquake.qa_tests_data.scenario_damage import case_4b

EXAMPLES_DIR = os.path.dirname(nrml_examples.__file__)
FF_DIR = os.path.dirname(case_4b.__file__)


class ParseVulnerabilityModelTestCase(unittest.TestCase):

    def test_different_levels_ok(self):
        # the same IMT can appear with different levels in different
        # vulnerability functions
        vuln_content = writetmp(u"""\
<?xml version='1.0' encoding='utf-8'?>
<nrml xmlns="http://openquake.org/xmlns/nrml/0.4"
      xmlns:gml="http://www.opengis.net/gml">
    <vulnerabilityModel>
        <discreteVulnerabilitySet vulnerabilitySetID="PAGER"
                                  assetCategory="population"
                                  lossCategory="fatalities">
            <IML IMT="PGA">0.005 0.007 0.0098 0.0137</IML>
            <discreteVulnerability vulnerabilityFunctionID="RC/A"
                                   probabilisticDistribution="LN">
                <lossRatio>0.01 0.06 0.18 0.36</lossRatio>
                <coefficientsVariation>0.30 0.30 0.30 0.30
         </coefficientsVariation>
            </discreteVulnerability>
        </discreteVulnerabilitySet>
        <discreteVulnerabilitySet vulnerabilitySetID="PAGER"
                                  assetCategory="population"
                                  lossCategory="fatalities">
            <IML IMT="PGA">0.004 0.008 0.037</IML>
            <discreteVulnerability vulnerabilityFunctionID="RC/B"
                                   probabilisticDistribution="LN">
                <lossRatio>0.01 0.06 0.18</lossRatio>
                <coefficientsVariation>0.30 0.30 0.30
         </coefficientsVariation>
            </discreteVulnerability>
        </discreteVulnerabilitySet>
    </vulnerabilityModel>
</nrml>
""")
        vfs = nrml.parse(vuln_content)
        assert_almost_equal(vfs['PGA', 'RC/A'].imls,
                            numpy.array([0.005, 0.007, 0.0098, 0.0137]))
        assert_almost_equal(vfs['PGA', 'RC/B'].imls,
                            numpy.array([0.004, 0.008, 0.037]))

    def test_one_taxonomy_many_imts(self):
        # Should raise a ValueError if a vulnerabilityFunctionID is used for
        # multiple IMTs.
        # In this test input, we've defined two functions in separate sets
        # with the same ID and different IMTs.
        vuln_content = writetmp(u"""\
<?xml version='1.0' encoding='utf-8'?>
<nrml xmlns="http://openquake.org/xmlns/nrml/0.4"
      xmlns:gml="http://www.opengis.net/gml">
    <vulnerabilityModel>
        <discreteVulnerabilitySet vulnerabilitySetID="PAGER"
                                  assetCategory="population"
                                  lossCategory="fatalities">
            <IML IMT="PGA">0.005 0.007 0.0098 0.0137</IML>
            <discreteVulnerability vulnerabilityFunctionID="A"
                                   probabilisticDistribution="LN">
                <lossRatio>0.01 0.06 0.18 0.36</lossRatio>
                <coefficientsVariation>0.30 0.30 0.30 0.30
         </coefficientsVariation>
            </discreteVulnerability>
        </discreteVulnerabilitySet>
        <discreteVulnerabilitySet vulnerabilitySetID="PAGER"
                                  assetCategory="population"
                                  lossCategory="fatalities">
            <IML IMT="MMI">0.005 0.007 0.0098 0.0137</IML>
            <discreteVulnerability vulnerabilityFunctionID="A"
                                   probabilisticDistribution="LN">
                <lossRatio>0.01 0.06 0.18 0.36</lossRatio>
                <coefficientsVariation>0.30 0.30 0.30 0.30
                </coefficientsVariation>
            </discreteVulnerability>
        </discreteVulnerabilitySet>
    </vulnerabilityModel>
</nrml>
""")
        with self.assertRaises(InvalidFile) as ar:
            nrml.parse(vuln_content)
        self.assertIn('Duplicated vulnerabilityFunctionID: A',
                      ar.exception.message)

    def test_lr_eq_0_cov_gt_0(self):
        # If a vulnerability function loss ratio is 0 and its corresponding CoV
        # is > 0, a ValueError should be raised
        vuln_content = writetmp(u"""\
<?xml version='1.0' encoding='utf-8'?>
<nrml xmlns="http://openquake.org/xmlns/nrml/0.4"
      xmlns:gml="http://www.opengis.net/gml">
    <vulnerabilityModel>
        <discreteVulnerabilitySet vulnerabilitySetID="PAGER"
                                  assetCategory="population"
                                  lossCategory="fatalities">
            <IML IMT="PGV">0.005 0.007 0.0098 0.0137</IML>
            <discreteVulnerability vulnerabilityFunctionID="A"
                                   probabilisticDistribution="LN">
                <lossRatio>0.00 0.06 0.18 0.36</lossRatio>
                <coefficientsVariation>0.30 0.30 0.30 0.30
                </coefficientsVariation>
            </discreteVulnerability>
        </discreteVulnerabilitySet>
    </vulnerabilityModel>
</nrml>
""")
        with self.assertRaises(ValueError) as ar:
            nrml.parse(vuln_content)
        self.assertIn('It is not valid to define a loss ratio = 0.0 with a '
                      'corresponding coeff. of variation > 0.0',
                      ar.exception.message)

    def test_missing_minIML(self):
        vuln_content = writetmp(u"""\
<?xml version='1.0' encoding='utf-8'?>
<nrml xmlns:gml="http://www.opengis.net/gml"
      xmlns="http://openquake.org/xmlns/nrml/0.4">
     <fragilityModel format="continuous">
        <description>Fragility for test</description>
        <limitStates>LS1 LS2</limitStates>
        <ffs type="lognormal">
            <taxonomy>RC</taxonomy>
            <IML IMT="PGA" maxIML="9.9" imlUnit="g"/>
            <ffc ls="LS1">
                <params mean="0.2" stddev="0.05" />
            </ffc>
            <ffc ls="LS2">
                <params mean="0.35" stddev="0.10" />
            </ffc>
        </ffs>
    </fragilityModel>
</nrml>""")
        with self.assertRaises(InvalidFile) as ar:
            nrml.parse(vuln_content, 20)
        self.assertEqual('Missing attribute minIML, line 9',
                         ar.exception.message)

    def test_missing_maxIML(self):
        vuln_content = writetmp(u"""\
<?xml version='1.0' encoding='utf-8'?>
<nrml xmlns:gml="http://www.opengis.net/gml"
      xmlns="http://openquake.org/xmlns/nrml/0.4">
     <fragilityModel format="continuous">
        <description>Fragility for test</description>
        <limitStates>LS1 LS2</limitStates>
        <ffs type="lognormal">
            <taxonomy>RC</taxonomy>
            <IML IMT="PGA" minIML="9.9" imlUnit="g"/>
            <ffc ls="LS1">
                <params mean="0.2" stddev="0.05" />
            </ffc>
            <ffc ls="LS2">
                <params mean="0.35" stddev="0.10" />
            </ffc>
        </ffs>
    </fragilityModel>
</nrml>""")
        with self.assertRaises(InvalidFile) as ar:
            nrml.parse(vuln_content, 20)
        self.assertEqual('Missing attribute maxIML, line 9',
                         ar.exception.message)


class ParseConsequenceModelTestCase(unittest.TestCase):
    wrong_csq_model_1 = writetmp(u"""<?xml version='1.0' encoding='utf-8'?>
<nrml xmlns="http://openquake.org/xmlns/nrml/0.5">
<consequenceModel id="example" assetCategory="buildings">

  <description>ln cf | tax3 | zcov</description>
  <limitStates>ds1 ds2 ds3 ds4</limitStates>

  <consequenceFunction id="tax1" dist="LN">
    <params ls="ds1" mean="0.10" stddev="0.00"/>
    <params ls="ds2" mean="0.30" stddev="0.00"/>
    <params ls="ds3" mean="0.60" stddev="0.00"/>
    <params ls="ds4" mean="0.90" stddev="0.00"/>
  </consequenceFunction>

</consequenceModel>
</nrml>
""")
    wrong_csq_model_2 = writetmp(u"""<?xml version='1.0' encoding='utf-8'?>
<nrml xmlns="http://openquake.org/xmlns/nrml/0.5">
<consequenceModel id="example" assetCategory="buildings"
lossCategory="contents">

  <description>ln cf | tax3 | zcov</description>
  <limitStates>ds1 ds2 ds3 ds4</limitStates>

  <consequenceFunction id="tax1" dist="LN">
    <params ls="ds1" mean="0.10" stddev="0.00"/>
    <params ls="ds2" mean="0.30" stddev="0.00"/>
    <params ls="ds3" mean="0.60" stddev="0.00"/>
  </consequenceFunction>

</consequenceModel>
</nrml>
""")
    wrong_csq_model_3 = writetmp(u"""<?xml version='1.0' encoding='utf-8'?>
<nrml xmlns="http://openquake.org/xmlns/nrml/0.5">
<consequenceModel id="example" assetCategory="buildings"
lossCategory="contents">

  <description>ln cf | tax3 | zcov</description>
  <limitStates>ds1 ds2 ds3 ds4</limitStates>

  <consequenceFunction id="tax1" dist="LN">
    <params ls="ds1" mean="0.10" stddev="0.00"/>
    <params ls="ds2" mean="0.30" stddev="0.00"/>
    <params ls="ds4" mean="0.90" stddev="0.00"/>
    <params ls="ds3" mean="0.60" stddev="0.00"/>
  </consequenceFunction>

</consequenceModel>
</nrml>
""")

    def test_ok(self):
        fname = os.path.join(EXAMPLES_DIR, 'consequence-model.xml')
        cmodel = nrml.parse(fname)
        self.assertEqual(
            repr(cmodel),
            "<ConsequenceModel structural "
            "['ds1', 'ds2', 'ds3', 'ds4'] ['tax1']>")

        # test pickleability
        pickle.loads(pickle.dumps(cmodel))

    def test_wrong_association(self):
        scm = os.path.join(FF_DIR, 'structural_consequence_model.xml')
        ccm = os.path.join(FF_DIR, 'contents_consequence_model.xml')
        # exchanging the associations on purpose
        inputs = dict(structural_consequence=ccm, contents_consequence=scm)
        with self.assertRaises(ValueError) as ctx:
<<<<<<< HEAD
            riskmodels.get_risk_models('consequence', inputs)
        self.assertIn('structural_consequence_model.xml" is associated to '
                      'a consequence model of type "structural"',
=======
            riskmodels.get_consequence_models(inputs)
        self.assertIn('structural_consequence_model.xml" is of type '
                      '"structural", expected "contents"',
>>>>>>> 471b2436
                      str(ctx.exception))

    def test_wrong_files(self):
        # missing lossCategory
        with self.assertRaises(KeyError) as ctx:
            nrml.parse(self.wrong_csq_model_1)
        self.assertIn("node consequenceModel: 'lossCategory', line 3",
                      str(ctx.exception))

        # missing loss state
        with self.assertRaises(ValueError) as ctx:
            nrml.parse(self.wrong_csq_model_2)
        self.assertIn("node consequenceFunction: Expected 4 limit"
                      " states, got 3, line 9", str(ctx.exception))

        # inverted loss states
        with self.assertRaises(ValueError) as ctx:
            nrml.parse(self.wrong_csq_model_3)
        self.assertIn("node params: Expected 'ds3', got 'ds4', line 12",
                      str(ctx.exception))<|MERGE_RESOLUTION|>--- conflicted
+++ resolved
@@ -257,15 +257,9 @@
         # exchanging the associations on purpose
         inputs = dict(structural_consequence=ccm, contents_consequence=scm)
         with self.assertRaises(ValueError) as ctx:
-<<<<<<< HEAD
             riskmodels.get_risk_models('consequence', inputs)
-        self.assertIn('structural_consequence_model.xml" is associated to '
-                      'a consequence model of type "structural"',
-=======
-            riskmodels.get_consequence_models(inputs)
         self.assertIn('structural_consequence_model.xml" is of type '
                       '"structural", expected "contents"',
->>>>>>> 471b2436
                       str(ctx.exception))
 
     def test_wrong_files(self):
