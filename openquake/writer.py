--- conflicted
+++ resolved
@@ -23,11 +23,8 @@
 
         :param point: location associated with the data to be written
         :type point: should be a shapes.Site object
-<<<<<<< HEAD
-=======
-            Note(LB): Some sublcasses override this behavior in their
+            Note(LB): Some subclasses override this behavior in their
             write() methods. Be careful.
->>>>>>> a9299422
 
         :param value: some value to be written to the file
         :type value: determined by concrete class implementation
