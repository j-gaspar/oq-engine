# -*- coding: utf-8 -*-
# vim: tabstop=4 shiftwidth=4 softtabstop=4

# Copyright (c) 2010-2012, GEM Foundation.
#
# OpenQuake is free software: you can redistribute it and/or modify it
# under the terms of the GNU Affero General Public License as published
# by the Free Software Foundation, either version 3 of the License, or
# (at your option) any later version.
#
# OpenQuake is distributed in the hope that it will be useful,
# but WITHOUT ANY WARRANTY; without even the implied warranty of
# MERCHANTABILITY or FITNESS FOR A PARTICULAR PURPOSE.  See the
# GNU General Public License for more details.
#
# You should have received a copy of the GNU Affero General Public License
# along with OpenQuake.  If not, see <http://www.gnu.org/licenses/>.

"""
Constants and helper functions for XML processing,
including namespaces, and namespace maps.
"""

from lxml import etree

<<<<<<< HEAD
=======
from openquake.nrml import utils as nrml_utils
>>>>>>> 8ba95ccf
from openquake import shapes
from openquake.nrml import utils as nrml_utils


NRML_NS = 'http://openquake.org/xmlns/nrml/0.3'
GML_NS = 'http://www.opengis.net/gml'

NRML = "{%s}" % NRML_NS
GML = "{%s}" % GML_NS

NSMAP = {None: NRML_NS, "gml": GML_NS}

NRML_ROOT_TAG = "%snrml" % NRML
NRML_CONFIG_TAG = "%sconfig" % NRML

GML_POINT_TAG = "%sPoint" % GML
GML_POS_TAG = "%spos" % GML
GML_ID_ATTR_NAME = "%sid" % GML

GML_SRS_ATTR_NAME = 'srsName'
GML_SRS_EPSG_4326 = 'epsg:4326'

# common risk tag names
RISK_RESULT_TAG = "%sriskResult" % NRML
RISK_ASSET_TAG = "%sasset" % NRML
RISK_SITE_TAG = "%ssite" % NRML
RISK_LMNODE_TAG = "%sLMNode" % NRML
RISK_BCR_NODE_TAG = "%sBCRNode" % NRML
RISK_POE_TAG = "%spoE" % NRML
RISK_END_BRANCH_ATTR_NAME = 'endBranchLabel'

RISK_CURVE_ORDINATE_PROPERTY = 'Probability of Exceedance'

RISK_LOSS_CONTAINER_TAG = "%slossCurveList" % NRML
RISK_LOSS_CURVES_TAG = "%slossCurves" % NRML
RISK_LOSS_CURVE_TAG = "%slossCurve" % NRML
RISK_LOSS_ABSCISSA_TAG = "%sloss" % NRML
RISK_LOSS_ABSCISSA_PROPERTY = 'Loss'

RISK_LOSS_RATIO_CONTAINER_TAG = "%slossRatioCurveList" % NRML
RISK_LOSS_RATIO_CURVES_TAG = "%slossRatioCurves" % NRML
RISK_LOSS_RATIO_CURVE_TAG = "%slossRatioCurve" % NRML
RISK_LOSS_RATIO_ABSCISSA_TAG = "%slossRatio" % NRML
RISK_LOSS_RATIO_ABSCISSA_PROPERTY = 'Loss Ratio'

RISK_LOSS_MAP_CONTAINER_TAG = "%slossMap" % NRML
RISK_LOSS_MAP_LOSS_CONTAINER_TAG = "%sloss" % NRML
RISK_LOSS_MAP_MEAN_LOSS_TAG = "%smean" % NRML
RISK_LOSS_MAP_STANDARD_DEVIATION_TAG = "%sstdDev" % NRML
RISK_LOSS_MAP_VALUE = "%svalue" % NRML
RISK_LOSS_MAP_LOSS_CATEGORY_ATTR = "lossCategory"
RISK_LOSS_MAP_UNIT_ATTR = "unit"
RISK_LOSS_MAP_ASSET_REF_ATTR = "assetRef"

RISK_BCR_MAP_CONTAINER_TAG = "%sbenefitCostRatioMap" % NRML
RISK_BCR_MAP_BCR_CONTAINER_TAG = "%sbenefitCostRatioValue" % NRML
RISK_BCR_MAP_BCR_VALUE = "%sbenefitCostRatio" % NRML
RISK_BCR_MAP_EAL_ORIGINAL_VALUE = "%sexpectedAnnualLossOriginal" % NRML
RISK_BCR_MAP_EAL_RETROFITTED_VALUE = "%sexpectedAnnualLossRetrofitted" % NRML


class XMLValidationError(Exception):
    """XML schema validation error"""

    def __init__(self, message, file_name):
        """Constructs a new validation exception for the given file name"""
        Exception.__init__(self, "XML Validation error for file '%s': %s" %
                                 (file_name, message))

        self.file_name = file_name


class XMLMismatchError(Exception):
    """Wrong document type (eg. logic tree instead of source model)"""

    def __init__(self, file_name, actual_tag, expected_tag):
        """Constructs a new type mismatch exception for the given file name"""
        Exception.__init__(self)

        self.file_name = file_name
        self.actual_tag = actual_tag
        self.expected_tag = expected_tag

    _HUMANIZE_FILE = {
        'logicTree': 'logic tree',
        'sourceModel': 'source model',
        'exposureModel': 'exposure model',
        'vulnerabilityModel': 'vulnerability model',
        }

    @property
    def message(self):
        """Exception message string"""
        return "XML mismatch error for file '%s': expected %s but got %s" % (
            self.file_name, self._HUMANIZE_FILE.get(self.expected_tag),
            self._HUMANIZE_FILE.get(self.actual_tag, 'unknown file type'))

    def __str__(self):
        return self.message


<<<<<<< HEAD
def validates_against_xml_schema(
    xml_instance_path, schema_path=nrml_utils.nrml_schema_file()):
=======
def validates_against_xml_schema(xml_instance_path,
        schema_path=nrml_utils.nrml_schema_file()):
>>>>>>> 8ba95ccf
    """
    Checks whether an XML file validates against an XML Schema

    :param xml_instance_path: XML document path
    :param schema_path: XML schema path
    :returns: boolean success value
    """
    xml_doc = etree.parse(xml_instance_path)
    xmlschema = etree.XMLSchema(etree.parse(schema_path))
    return xmlschema.validate(xml_doc)


def element_equal_to_site(element, site):
    """Check whether a given XML element (containing a gml:pos) has the same
    coordinates as a shapes.Site.
    Note: doesn't check whether the spatial reference system is the same.
    """
    (element_lon, element_lat) = lon_lat_from_site(element)
    if site == shapes.Site(element_lon, element_lat):
        return True
    else:
        return False


def lon_lat_from_site(element):
    """Extract (lon, lat) pair from gml:pos sub-element of element."""
    pos_el = element.findall(".//%s" % GML_POS_TAG)
    if len(pos_el) > 1:
        raise ValueError(
            "site element %s has more than one gml:pos elements" %
            '||'.join(element.attrib.values()))
    if len(pos_el) < 1:
        raise ValueError("site element %s has zero gml:pos elements" %
        '||'.join(element.attrib.values()))
    return lon_lat_from_gml_pos(pos_el[0])


def lon_lat_from_gml_pos(pos_el):
    """Return (lon, lat) coordinate pair from gml:pos element."""
    coord = pos_el.text.strip().split()
    return (float(coord[0]), float(coord[1]))


def strip_namespace_from_tag(full_tag, namespace):
    """Remove namespace alias from a tag"""
    return full_tag[len(namespace):]<|MERGE_RESOLUTION|>--- conflicted
+++ resolved
@@ -23,10 +23,6 @@
 
 from lxml import etree
 
-<<<<<<< HEAD
-=======
-from openquake.nrml import utils as nrml_utils
->>>>>>> 8ba95ccf
 from openquake import shapes
 from openquake.nrml import utils as nrml_utils
 
@@ -128,13 +124,8 @@
         return self.message
 
 
-<<<<<<< HEAD
-def validates_against_xml_schema(
-    xml_instance_path, schema_path=nrml_utils.nrml_schema_file()):
-=======
 def validates_against_xml_schema(xml_instance_path,
-        schema_path=nrml_utils.nrml_schema_file()):
->>>>>>> 8ba95ccf
+                                 schema_path=nrml_utils.nrml_schema_file()):
     """
     Checks whether an XML file validates against an XML Schema
 
