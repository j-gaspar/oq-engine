--- conflicted
+++ resolved
@@ -390,16 +390,10 @@
             poe_agg = []
             aggmatrix = agg_probs(*matrix)
             for key, fn in disagg.pmf_map.items():
-<<<<<<< HEAD
                 if not disagg_outputs or key in disagg_outputs:
                     pmf = fn(matrix if key.endswith('TRT') else aggmatrix)
                     self.datastore[disp_name + key] = pmf
                     poe_agg.append(1. - numpy.prod(1. - pmf))
-=======
-                pmf = fn(matrix if key[-1] == 'TRT' else aggmatrix)
-                self.datastore[disp_name + '_'.join(key)] = pmf
-                poe_agg.append(1. - numpy.prod(1. - pmf))
->>>>>>> 4ffdad04
 
         attrs = self.datastore.hdf5[disp_name].attrs
         attrs['rlzi'] = rlz_id
