--- conflicted
+++ resolved
@@ -57,11 +57,7 @@
     I = monitor.oqparam.insured_losses + 1
     all_losses = monitor.oqparam.all_losses
     lbt = AccumDict(accum=numpy.zeros((R, L * I), F32))
-<<<<<<< HEAD
-    result = dict(agg=numpy.zeros((E, R, L * I), F64), avg=[],
-=======
     result = dict(agg=numpy.zeros((E, R, L * I), F32), avg=[],
->>>>>>> 23ec965e
                   losses_by_taxon=lbt, all_losses=AccumDict(accum={}))
     for outputs in riskmodel.gen_outputs(riskinput, monitor):
         r = outputs.r
