# -*- coding: utf-8 -*-
# vim: tabstop=4 shiftwidth=4 softtabstop=4
#
# Copyright (C) 2015-2018 GEM Foundation
#
# OpenQuake is free software: you can redistribute it and/or modify it
# under the terms of the GNU Affero General Public License as published
# by the Free Software Foundation, either version 3 of the License, or
# (at your option) any later version.
#
# OpenQuake is distributed in the hope that it will be useful,
# but WITHOUT ANY WARRANTY; without even the implied warranty of
# MERCHANTABILITY or FITNESS FOR A PARTICULAR PURPOSE.  See the
# GNU Affero General Public License for more details.
#
# You should have received a copy of the GNU Affero General Public License
# along with OpenQuake. If not, see <http://www.gnu.org/licenses/>.

import os.path
import logging
import operator
import collections
import numpy

from openquake.baselib import hdf5, datastore
from openquake.baselib.python3compat import zip
from openquake.baselib.general import (
    AccumDict, block_splitter, split_in_slices, humansize, get_array,
    cached_property)
from openquake.hazardlib.probability_map import ProbabilityMap
from openquake.hazardlib.stats import compute_pmap_stats
from openquake.hazardlib.calc.stochastic import sample_ruptures
from openquake.risklib.riskinput import str2rsi
from openquake.baselib import parallel
from openquake.commonlib import calc, util, readinput
from openquake.calculators import base
from openquake.calculators.getters import GmfGetter, RuptureGetter
from openquake.calculators.classical import ClassicalCalculator

U8 = numpy.uint8
U16 = numpy.uint16
U32 = numpy.uint32
U64 = numpy.uint64
F32 = numpy.float32
F64 = numpy.float64
TWO32 = 2 ** 32
RUPTURES_PER_BLOCK = 1000  # decided by MS
BLOCKSIZE = 30000  # decided by MS


def build_ruptures(srcs, srcfilter, param, monitor):
    """
    A small wrapper around :func:
    `openquake.hazardlib.calc.stochastic.sample_ruptures`
    """
    acc = []
    n = 0
    mon = monitor('making contexts', measuremem=False)
    for src in srcs:
        gsims = param['gsims_by_trt'][src.tectonic_region_type]
        dic = sample_ruptures([src], srcfilter, gsims, param, mon)
        vars(src).update(dic)
        acc.append(src)
        n += len(dic['eb_ruptures'])
        if n > param['ruptures_per_block']:
            yield acc
            n = 0
            acc.clear()
    if acc:
        yield acc


def get_events(ebruptures):
    """
    Extract an array of dtype stored_event_dt from a list of EBRuptures
    """
    events = []
    year = 0  # to be set later
    for ebr in ebruptures:
        for event in ebr.events:
            rec = (event['eid'], ebr.serial, ebr.grp_id, year, event['ses'],
                   event['sample'])
            events.append(rec)
    return numpy.array(events, readinput.stored_event_dt)


def max_gmf_size(ruptures_by_grp, rlzs_by_gsim,
                 samples_by_grp, num_imts):
    """
    :param ruptures_by_grp: dictionary grp_id -> EBRuptures
    :param rlzs_by_gsim: dictionary grp_id -> {gsim: rlzs}
    :param samples_by_grp: dictionary grp_id -> samples
    :param num_imts: number of IMTs
    :returns:
        the size of the GMFs generated by the ruptures, by excess, if
        minimum_intensity is set
    """
    # ('rlzi', U16), ('sid', U32),  ('eid', U64), ('gmv', (F32, (len(imtls),)))
    nbytes = 2 + 4 + 8 + 4 * num_imts
    n = 0
    for grp_id, ebruptures in ruptures_by_grp.items():
        sample = 0
        samples = samples_by_grp[grp_id]
        for gsim, rlzs in rlzs_by_gsim[grp_id].items():
            for ebr in ebruptures:
                if samples > 1:
                    len_eids = [len(get_array(ebr.events, sample=s)['eid'])
                                for s in range(sample, sample + len(rlzs))]
                else:  # full enumeration
                    len_eids = [len(ebr.events['eid'])] * len(rlzs)
                for r, rlzi in enumerate(rlzs):
                    n += len(ebr.rupture.sctx.sids) * len_eids[r]
            sample += len(rlzs)
    return n * nbytes


def set_counts(dstore, dsetname):
    """
    :param dstore: a DataStore instance
    :param dsetname: name of dataset with a field `grp_id`
    :returns: a dictionary grp_id > counts
    """
    groups = dstore[dsetname]['grp_id']
    unique, counts = numpy.unique(groups, return_counts=True)
    dic = dict(zip(unique, counts))
    dstore.set_attrs(dsetname, by_grp=sorted(dic.items()))
    return dic


def set_random_years(dstore, name, ses_seed, investigation_time):
    """
    Set on the `events` dataset year labels sensitive to the
    SES ordinal and the investigation time.

    :param dstore: a DataStore instance
    :param name: name of the dataset ('events')
    :param ses_seed: seed to use in numpy.random.choice
    :param investigation_time: investigation time
    """
    events = dstore[name].value
    numpy.random.seed(ses_seed)
    years = numpy.random.choice(investigation_time, len(events)) + 1
    year_of = dict(zip(numpy.sort(events['eid']), years))  # eid -> year
    for event in events:
        event['year'] = year_of[event['eid']]
    dstore[name] = events


# ######################## GMF calculator ############################ #

def update_nbytes(dstore, key, array):
    nbytes = dstore.get_attr(key, 'nbytes', 0)
    dstore.set_attrs(key, nbytes=nbytes + array.nbytes)


def get_mean_curves(dstore):
    """
    Extract the mean hazard curves from the datastore, as a composite
    array of length nsites.
    """
    return dstore['hcurves/mean'].value

# ########################################################################## #


def compute_gmfs(ruptures, src_filter, rlzs_by_gsim, param, monitor):
    """
    Compute GMFs and optionally hazard curves
    """
    res = AccumDict(ruptures={})
    if isinstance(ruptures, RuptureGetter):
        # the ruptures are read from the datastore
        grp_id = ruptures.grp_id
        sitecol = src_filter  # this is actually a site collection
    else:
        # use the ruptures sampled in prefiltering
        grp_id = ruptures[0].grp_id
        sitecol = src_filter.sitecol
    if not param['oqparam'].save_ruptures or isinstance(
            ruptures, RuptureGetter):  # ruptures already saved
        res.events = get_events(ruptures)
    else:
        res['ruptures'] = {grp_id: ruptures}
    getter = GmfGetter(
        rlzs_by_gsim, ruptures, sitecol,
        param['oqparam'], param['min_iml'], param['samples'])
    res.update(getter.compute_gmfs_curves(monitor))
    return res


@base.calculators.add('event_based')
class EventBasedCalculator(base.HazardCalculator):
    """
    Event based PSHA calculator generating the ground motion fields and
    the hazard curves from the ruptures, depending on the configuration
    parameters.
    """
    core_task = compute_gmfs
    is_stochastic = True

    @cached_property
    def csm_info(self):
        """
        :returns: a cached CompositionInfo object
        """
        try:
            return self.csm.info
        except AttributeError:
            return self.datastore.parent['csm_info']

    def init(self):
        if hasattr(self, 'csm'):
            self.check_floating_spinning()
        self.rupser = calc.RuptureSerializer(self.datastore)
        self.rlzs_by_gsim_grp = self.csm_info.get_rlzs_by_gsim_grp()
        self.samples_by_grp = self.csm_info.get_samples_by_grp()

    def from_ruptures(self, param, monitor):
        """
        :yields: the arguments for compute_gmfs_and_curves
        """
        oq = self.oqparam
        concurrent_tasks = oq.concurrent_tasks
        U = len(self.datastore.parent['ruptures'])
        logging.info('Found %d ruptures', U)
        parent = self.can_read_parent() or self.datastore
        for slc in split_in_slices(U, concurrent_tasks or 1):
            for grp_id in self.rlzs_by_gsim_grp:
                rlzs_by_gsim = self.rlzs_by_gsim_grp[grp_id]
                ruptures = RuptureGetter(parent, slc, grp_id)
                par = param.copy()
                par['samples'] = self.samples_by_grp[grp_id]
                yield ruptures, self.sitecol, rlzs_by_gsim, par, monitor

    def zerodict(self):
        """
        Initial accumulator, a dictionary (grp_id, gsim) -> curves
        """
        self.R = self.csm_info.get_num_rlzs()
        self.L = len(self.oqparam.imtls.array)
        zd = AccumDict({r: ProbabilityMap(self.L) for r in range(self.R)})
        zd.eff_ruptures = AccumDict()
        self.grp_trt = self.csm_info.grp_by("trt")
        return zd

    def _store_ruptures(self, ires):
        gmf_size = 0
        calc_times = AccumDict(accum=numpy.zeros(3, F32))
        mon = self.monitor('saving ruptures', measuremem=False)
        for srcs in ires:
            for src in srcs:
                # save the events always; save the ruptures
                # if oq.save_ruptures is true
                with mon:
                    self.save_ruptures(src.eb_ruptures)
                gmf_size += max_gmf_size(
                    {src.src_group_id: src.eb_ruptures},
                    self.rlzs_by_gsim_grp,
                    self.samples_by_grp,
                    len(self.oqparam.imtls))
                calc_times += src.calc_times
                del src.calc_times
                yield from src.eb_ruptures
                del src.eb_ruptures
        self.rupser.close()
        if gmf_size:
            self.datastore.set_attrs('events', max_gmf_size=gmf_size)
            msg = 'less than ' if self.min_iml.sum() else ''
            logging.info('Estimating %s%s of GMFs', msg, humansize(gmf_size))

        with self.monitor('store source_info', autoflush=True):
            self.store_source_info(calc_times)
            eff_ruptures = {
                grp.id: sum(src.num_ruptures for src in grp)
                for grp in self.csm.src_groups}
            self.store_csm_info(eff_ruptures)

    def from_sources(self, par, monitor):
        """
        Prefilter the composite source model and store the source_info
        """
        rlzs_assoc = self.csm_info.get_rlzs_assoc()
        self.R = len(rlzs_assoc.realizations)

        def weight_src(src, factor=numpy.sqrt(len(self.sitecol))):
            return src.num_ruptures * factor

        def weight_rup(ebr):
            return numpy.sqrt(ebr.multiplicity * len(ebr.sids))

        param = {'ruptures_per_block': RUPTURES_PER_BLOCK}
        param['filter_distance'] = self.oqparam.filter_distance
        param['ses_per_logic_tree_path'] = self.oqparam.ses_per_logic_tree_path
        param['gsims_by_trt'] = self.csm.gsim_lt.values
        param['pointsource_distance'] = self.oqparam.pointsource_distance
        logging.info('Building ruptures')
        smap = parallel.Starmap(build_ruptures, monitor=monitor)
        start = 0
        for sm in self.csm.source_models:
            nr = len(rlzs_assoc.rlzs_by_smodel[sm.ordinal])
            param['rlz_slice'] = slice(start, start + nr)
            start += nr
            logging.info('Sending %s', sm)
            sources = sum([sg.sources for sg in sm.src_groups], [])
            if not sources:
                continue
<<<<<<< HEAD
            for block in self.block_splitter(
                    sources, operator.attrgetter('num_ruptures')):
                smap.submit(block, self.src_filter, param)
        for ruptures in block_splitter(self._store_ruptures(smap), BLOCKSIZE,
                                       weight, operator.attrgetter('grp_id')):
=======
            for block in self.block_splitter(sources, weight_src):
                smap.submit(block, self.src_filter, param, monitor)
        for ruptures in block_splitter(
                self._store_ruptures(smap), BLOCKSIZE,
                weight_rup, operator.attrgetter('grp_id')):
>>>>>>> 8061a82c
            ebr = ruptures[0]
            rlzs_by_gsim = self.rlzs_by_gsim_grp[ebr.grp_id]
            par = par.copy()
            par['samples'] = self.samples_by_grp[ebr.grp_id]
            yield ruptures, self.src_filter, rlzs_by_gsim, par, monitor

        self.setting_events()
        if self.oqparam.ground_motion_fields:
            logging.info('Processing the GMFs')

    def agg_dicts(self, acc, result):
        """
        :param acc: accumulator dictionary
        :param result: an AccumDict with events, ruptures, gmfs and hcurves
        """
        # in UCERF
        if hasattr(result, 'ruptures_by_grp'):
            for ruptures in result.ruptures_by_grp.values():
                self.save_ruptures(ruptures)
        elif hasattr(result, 'events_by_grp'):
            for grp_id in result.events_by_grp:
                events = result.events_by_grp[grp_id]
                self.datastore.extend('events', events)
        sav_mon = self.monitor('saving gmfs')
        agg_mon = self.monitor('aggregating hcurves')
        if 'gmdata' in result:
            self.gmdata += result['gmdata']
            data = result.pop('gmfdata')
            with sav_mon:
                self.datastore.extend('gmf_data/data', data)
                # it is important to save the number of bytes while the
                # computation is going, to see the progress
                update_nbytes(self.datastore, 'gmf_data/data', data)
                for sid, start, stop in result['indices']:
                    self.indices[sid, 0].append(start + self.offset)
                    self.indices[sid, 1].append(stop + self.offset)
                self.offset += len(data)
                if self.offset >= TWO32:
                    raise RuntimeError(
                        'The gmf_data table has more than %d rows' % TWO32)
        imtls = self.oqparam.imtls
        with agg_mon:
            for key, poes in result.get('hcurves', {}).items():
                r, sid, imt = str2rsi(key)
                array = acc[r].setdefault(sid, 0).array[imtls(imt), 0]
                array[:] = 1. - (1. - array) * (1. - poes)
        sav_mon.flush()
        agg_mon.flush()
        self.datastore.flush()
        return acc

    def save_ruptures(self, ruptures):
        """
        Extend the 'events' dataset with the events from the given ruptures;
        also, save the ruptures if the flag `save_ruptures` is on.

        :param ruptures: a list of EBRuptures
        """
        if len(ruptures):
            events = get_events(ruptures)
            dset = self.datastore.extend('events', events)
            if self.oqparam.save_ruptures:
                self.rupser.save(ruptures, eidx=len(dset)-len(events))

    def check_overflow(self):
        """
        Raise a ValueError if the number of sites is larger than 65,536 or the
        number of IMTs is larger than 256 or the number of ruptures is larger
        than 4,294,967,296. The limits are due to the numpy dtype used to
        store the GMFs (gmv_dt). They could be relaxed in the future.
        """
        max_ = dict(sites=2**16, events=2**32, imts=2**8)
        try:
            events = len(self.datastore['events'])
        except KeyError:
            events = 0
        num_ = dict(sites=len(self.sitecol), events=events,
                    imts=len(self.oqparam.imtls))
        for var in max_:
            if num_[var] > max_[var]:
                raise ValueError(
                    'The event based calculator is restricted to '
                    '%d %s, got %d' % (max_[var], var, num_[var]))

    def execute(self):
        oq = self.oqparam
        self.gmdata = {}
        self.offset = 0
        self.indices = collections.defaultdict(list)  # sid, idx -> indices
        self.min_iml = self.get_min_iml(oq)
        param = dict(
            oqparam=oq, min_iml=self.min_iml,
            save_ruptures=oq.save_ruptures,
            gmf=oq.ground_motion_fields,
            truncation_level=oq.truncation_level,
            imtls=oq.imtls, filter_distance=oq.filter_distance,
            ses_per_logic_tree_path=oq.ses_per_logic_tree_path)
        if oq.hazard_calculation_id:  # from ruptures
            assert oq.ground_motion_fields, 'must be True!'
            self.datastore.parent = datastore.read(oq.hazard_calculation_id)
            iterargs = self.from_ruptures(param, self.monitor())
        else:  # from sources
            iterargs = self.from_sources(param, self.monitor())
            if oq.ground_motion_fields is False:
                for args in iterargs:  # store the ruptures/events
                    pass
                return {}
        acc = parallel.Starmap(
            self.core_task.__func__, iterargs, self.monitor()
        ).reduce(self.agg_dicts, self.zerodict())
        self.check_overflow()  # check the number of events
        base.save_gmdata(self, self.R)
        if self.indices:
            N = len(self.sitecol.complete)
            logging.info('Saving gmf_data/indices')
            with self.monitor('saving gmf_data/indices', measuremem=True,
                              autoflush=True):
                self.datastore['gmf_data/imts'] = ' '.join(oq.imtls)
                dset = self.datastore.create_dset(
                    'gmf_data/indices', hdf5.vuint32,
                    shape=(N, 2), fillvalue=None)
                for sid in self.sitecol.complete.sids:
                    dset[sid, 0] = self.indices[sid, 0]
                    dset[sid, 1] = self.indices[sid, 1]
        elif (oq.ground_motion_fields and
              'ucerf' not in oq.calculation_mode):
            raise RuntimeError('No GMFs were generated, perhaps they were '
                               'all below the minimum_intensity threshold')
        return acc

    def save_gmf_bytes(self):
        """Save the attribute nbytes in the gmf_data datasets"""
        ds = self.datastore
        for sm_id in ds['gmf_data']:
            ds.set_nbytes('gmf_data/' + sm_id)
        ds.set_nbytes('gmf_data')

    def setting_events(self):
        """
        Call set_random_years on the events dataset
        """
        if self.oqparam.hazard_calculation_id is None:
            num_events = sum(set_counts(self.datastore, 'events').values())
            if num_events == 0:
                raise RuntimeError(
                    'No seismic events! Perhaps the investigation time is too '
                    'small or the maximum_distance is too small')
            if self.oqparam.save_ruptures:
                logging.info('Setting %d event years on %d ruptures',
                             num_events, self.rupser.nruptures)
            with self.monitor('setting event years', measuremem=True,
                              autoflush=True):
                set_random_years(self.datastore, 'events',
                                 self.oqparam.ses_seed,
                                 int(self.oqparam.investigation_time))

    def post_execute(self, result):
        """
        Save the SES collection
        """
        oq = self.oqparam
        if 'ucerf' in oq.calculation_mode:
            self.rupser.close()
            self.csm.info.update_eff_ruptures(self.csm.get_num_ruptures())
            self.setting_events()
        N = len(self.sitecol.complete)
        L = len(oq.imtls.array)
        if result and oq.hazard_curves_from_gmfs:
            rlzs = self.csm_info.get_rlzs_assoc().realizations
            # compute and save statistics; this is done in process and can
            # be very slow if there are thousands of realizations
            weights = [rlz.weight for rlz in rlzs]
            # NB: in the future we may want to save to individual hazard
            # curves if oq.individual_curves is set; for the moment we
            # save the statistical curves only
            hstats = oq.hazard_stats()
            if len(hstats):
                logging.info('Computing statistical hazard curves')
                for statname, stat in hstats:
                    pmap = compute_pmap_stats(result.values(), [stat], weights)
                    arr = numpy.zeros((N, L), F32)
                    for sid in pmap:
                        arr[sid] = pmap[sid].array[:, 0]
                    self.datastore['hcurves/' + statname] = arr
                    if oq.poes:
                        P = len(oq.poes)
                        I = len(oq.imtls)
                        self.datastore.create_dset(
                            'hmaps/' + statname, F32, (N, P * I))
                        self.datastore.set_attrs(
                            'hmaps/' + statname, nbytes=N * P * I * 4)
                        hmap = calc.make_hmap(pmap, oq.imtls, oq.poes)
                        ds = self.datastore['hmaps/' + statname]
                        for sid in hmap:
                            ds[sid] = hmap[sid].array[:, 0]

        if self.datastore.parent:
            self.datastore.parent.open('r')
        if 'gmf_data' in self.datastore:
            self.save_gmf_bytes()
        if oq.compare_with_classical:  # compute classical curves
            export_dir = os.path.join(oq.export_dir, 'cl')
            if not os.path.exists(export_dir):
                os.makedirs(export_dir)
            oq.export_dir = export_dir
            # one could also set oq.number_of_logic_tree_samples = 0
            self.cl = ClassicalCalculator(oq)
            # TODO: perhaps it is possible to avoid reprocessing the source
            # model, however usually this is quite fast and do not dominate
            # the computation
            self.cl.run(close=False)
            cl_mean_curves = get_mean_curves(self.cl.datastore)
            eb_mean_curves = get_mean_curves(self.datastore)
            rdiff, index = util.max_rel_diff_index(
                cl_mean_curves, eb_mean_curves)
            logging.warn('Relative difference with the classical '
                         'mean curves: %d%% at site index %d',
                         rdiff * 100, index)<|MERGE_RESOLUTION|>--- conflicted
+++ resolved
@@ -304,19 +304,11 @@
             sources = sum([sg.sources for sg in sm.src_groups], [])
             if not sources:
                 continue
-<<<<<<< HEAD
-            for block in self.block_splitter(
-                    sources, operator.attrgetter('num_ruptures')):
+            for block in self.block_splitter(sources, weight_src):
                 smap.submit(block, self.src_filter, param)
-        for ruptures in block_splitter(self._store_ruptures(smap), BLOCKSIZE,
-                                       weight, operator.attrgetter('grp_id')):
-=======
-            for block in self.block_splitter(sources, weight_src):
-                smap.submit(block, self.src_filter, param, monitor)
         for ruptures in block_splitter(
                 self._store_ruptures(smap), BLOCKSIZE,
                 weight_rup, operator.attrgetter('grp_id')):
->>>>>>> 8061a82c
             ebr = ruptures[0]
             rlzs_by_gsim = self.rlzs_by_gsim_grp[ebr.grp_id]
             par = par.copy()
