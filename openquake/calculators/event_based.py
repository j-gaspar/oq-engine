--- conflicted
+++ resolved
@@ -100,20 +100,11 @@
     events = []
     year = 0  # to be set later
     for ebr in ebruptures:
-<<<<<<< HEAD
         for rlz, eids in get_eids_by_rlz(
-                ebr.n_occ, rlzs_by_gsim, seed).items():
+                ebr.n_occ, rlzs_by_gsim, ebr.samples).items():
             numpy.random.seed(ebr.serial + rlz)
             sess = numpy.random.choice(num_ses, len(eids)) + 1
             for eid, ses in zip(eids, sess):
-=======
-        numpy.random.seed(ebr.serial)
-        sess = numpy.random.choice(num_ses, ebr.multiplicity(nr)) + 1
-        i = 0
-        for rlz, eids in get_eids_by_rlz(ebr.n_occ, rlzs_by_gsim,
-                                         ebr.samples).items():
-            for eid in eids:
->>>>>>> 9bd95706
                 rec = (TWO32 * U64(ebr.serial) + eid, ebr.serial,
                        ebr.grp_id, year, ses, rlz)
                 events.append(rec)
