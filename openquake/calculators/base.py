# -*- coding: utf-8 -*-
# vim: tabstop=4 shiftwidth=4 softtabstop=4
#
# Copyright (C) 2014-2017 GEM Foundation
#
# OpenQuake is free software: you can redistribute it and/or modify it
# under the terms of the GNU Affero General Public License as published
# by the Free Software Foundation, either version 3 of the License, or
# (at your option) any later version.
#
# OpenQuake is distributed in the hope that it will be useful,
# but WITHOUT ANY WARRANTY; without even the implied warranty of
# MERCHANTABILITY or FITNESS FOR A PARTICULAR PURPOSE.  See the
# GNU Affero General Public License for more details.
#
# You should have received a copy of the GNU Affero General Public License
# along with OpenQuake. If not, see <http://www.gnu.org/licenses/>.
from __future__ import division
import os
import sys
import abc
import pdb
import getpass
import logging
import operator
import traceback
import collections

import numpy

from openquake.hazardlib import __version__ as hazardlib_version
from openquake.hazardlib.geo import geodetic
from openquake.baselib import general, hdf5
from openquake.baselib.performance import Monitor
from openquake.hazardlib.calc.filters import SourceFilter
from openquake.risklib import riskinput, __version__ as engine_version
from openquake.commonlib import readinput, datastore, source, calc, logs
from openquake.commonlib.oqvalidation import OqParam
from openquake.baselib.parallel import Starmap, executor, wakeup_pool
from openquake.baselib.python3compat import with_metaclass
from openquake.calculators.export import export as exp

get_taxonomy = operator.attrgetter('taxonomy')
get_weight = operator.attrgetter('weight')
get_trt = operator.attrgetter('src_group_id')
get_imt = operator.attrgetter('imt')

calculators = general.CallableDict(operator.attrgetter('calculation_mode'))

Site = collections.namedtuple('Site', 'sid lon lat')

F32 = numpy.float32


class InvalidCalculationID(Exception):
    """
    Raised when running a post-calculation on top of an incompatible
    pre-calculation
    """


class AssetSiteAssociationError(Exception):
    """Raised when there are no hazard sites close enough to any asset"""

rlz_dt = numpy.dtype([('uid', 'S200'), ('model', 'S200'),
                      ('gsims', 'S100'), ('weight', F32)])

logversion = True


PRECALC_MAP = dict(
    classical=['psha'],
    disaggregation=['psha'],
    scenario_risk=['scenario'],
    scenario_damage=['scenario'],
    classical_risk=['classical'],
    classical_bcr=['classical'],
    classical_damage=['classical'],
    ebrisk=['event_based', 'event_based_rupture', 'ucerf_rupture',
            'ebrisk', 'event_based_risk'],
    event_based=['event_based', 'event_based_rupture', 'ebrisk',
                 'event_based_risk', 'ucerf_rupture'],
    event_based_risk=['ebrisk', 'event_based_risk'],
    ucerf_classical=['ucerf_psha'],
    ucerf_hazard=['ucerf_rupture'])


def set_array(longarray, shortarray):
    """
    :param longarray: a numpy array of floats of length L >= l
    :param shortarray: a numpy array of floats of length l

    Fill `longarray` with the values of `shortarray`, starting from the left.
    If `shortarry` is shorter than `longarray`, then the remaining elements on
    the right are filled with `numpy.nan` values.
    """
    longarray[:len(shortarray)] = shortarray
    longarray[len(shortarray):] = numpy.nan


def gsim_names(rlz):
    """
    Names of the underlying GSIMs separated by spaces
    """
    return ' '.join(str(v) for v in rlz.gsim_rlz.value)


def check_precalc_consistency(calc_mode, precalc_mode):
    """
    Defensive programming against users providing an incorrect pre-calculation
    ID (with ``--hazard-calculation-id``)

    :param calc_mode:
        calculation_mode of the current calculation
    :param precalc_mode:
        calculation_mode of the previous calculation
    """
    ok_mode = PRECALC_MAP[calc_mode]
    if calc_mode != precalc_mode and precalc_mode not in ok_mode:
        raise InvalidCalculationID(
            'In order to run a risk calculation of kind %r, '
            'you need to provide a calculation of kind %r, '
            'but you provided a %r instead' %
            (calc_mode, ok_mode, precalc_mode))


class BaseCalculator(with_metaclass(abc.ABCMeta)):
    """
    Abstract base class for all calculators.

    :param oqparam: OqParam object
    :param monitor: monitor object
    :param calc_id: numeric calculation ID
    """
    from_engine = False  # set by engine.run_calc
    sitecol = datastore.persistent_attribute('sitecol')
    assetcol = datastore.persistent_attribute('assetcol')
    performance = datastore.persistent_attribute('performance')
    csm = datastore.persistent_attribute('composite_source_model')
    pre_calculator = None  # to be overridden
    is_stochastic = False  # True for scenario and event based calculators

    @property
    def taxonomies(self):
        return self.datastore['assetcol/taxonomies'].value

    def __init__(self, oqparam, monitor=Monitor(), calc_id=None):
        self._monitor = monitor
        self.datastore = datastore.DataStore(calc_id)
        self.oqparam = oqparam

    def monitor(self, operation, **kw):
        """
        Return a new Monitor instance
        """
        mon = self._monitor(operation, hdf5path=self.datastore.hdf5path)
        self._monitor.calc_id = mon.calc_id = self.datastore.calc_id
        vars(mon).update(kw)
        return mon

    def save_params(self, **kw):
        """
        Update the current calculation parameters and save engine_version
        """
        vars(self.oqparam).update(**kw)
        self.datastore['oqparam'] = self.oqparam  # save the updated oqparam
        attrs = self.datastore['/'].attrs
        attrs['engine_version'] = engine_version
        attrs['hazardlib_version'] = hazardlib_version
        self.datastore.flush()

    def set_log_format(self):
        """Set the format of the root logger"""
        fmt = '[%(asctime)s #{} %(levelname)s] %(message)s'.format(
            self.datastore.calc_id)
        for handler in logging.root.handlers:
            handler.setFormatter(logging.Formatter(fmt))

    def run(self, pre_execute=True, concurrent_tasks=None, close=True, **kw):
        """
        Run the calculation and return the exported outputs.
        """
        global logversion
        self.close = close
        self.set_log_format()
        if logversion:  # make sure this is logged only once
            logging.info('Using engine version %s', engine_version)
            logging.info('Using hazardlib version %s', hazardlib_version)
            logversion = False
        if concurrent_tasks is None:  # use the default
            pass
        elif concurrent_tasks == 0:  # disable distribution temporarily
            oq_distribute = os.environ.get('OQ_DISTRIBUTE')
            os.environ['OQ_DISTRIBUTE'] = 'no'
        elif concurrent_tasks != OqParam.concurrent_tasks.default:
            # use the passed concurrent_tasks over the default
            self.oqparam.concurrent_tasks = concurrent_tasks
        self.save_params(**kw)
        exported = {}
        try:
            if pre_execute:
                self.pre_execute()
            self.result = self.execute()
            if self.result is not None:
                self.post_execute(self.result)
            self.before_export()
            exported = self.export(kw.get('exports', ''))
        except KeyboardInterrupt:
            pids = ' '.join(str(p.pid) for p in executor._processes)
            sys.stderr.write(
                'You can manually kill the workers with kill %s\n' % pids)
            raise
        except:
            if kw.get('pdb'):  # post-mortem debug
                tb = sys.exc_info()[2]
                traceback.print_tb(tb)
                pdb.post_mortem(tb)
            else:
                logging.critical('', exc_info=True)
                raise
        finally:
            if concurrent_tasks == 0:  # restore OQ_DISTRIBUTE
                if oq_distribute is None:  # was not set
                    del os.environ['OQ_DISTRIBUTE']
                else:
                    os.environ['OQ_DISTRIBUTE'] = oq_distribute
        return exported

    def core_task(*args):
        """
        Core routine running on the workers.
        """
        raise NotImplementedError

    @abc.abstractmethod
    def pre_execute(self):
        """
        Initialization phase.
        """

    @abc.abstractmethod
    def execute(self):
        """
        Execution phase. Usually will run in parallel the core
        function and return a dictionary with the results.
        """

    @abc.abstractmethod
    def post_execute(self, result):
        """
        Post-processing phase of the aggregated output. It must be
        overridden with the export code. It will return a dictionary
        of output files.
        """

    def export(self, exports=None):
        """
        Export all the outputs in the datastore in the given export formats.

        :returns: dictionary output_key -> sorted list of exported paths
        """
        exported = {}
        individual_curves = self.oqparam.individual_curves
        if isinstance(exports, tuple):
            fmts = exports
        elif exports:  # is a string
            fmts = exports.split(',')
        elif isinstance(self.oqparam.exports, tuple):
            fmts = self.oqparam.exports
        else:  # is a string
            fmts = self.oqparam.exports.split(',')
        if os.path.exists(self.datastore.ext5path):
            with self.datastore.ext5() as ext5:
                keys = set(ext5) | set(self.datastore)
        else:
            keys = set(self.datastore)
        has_hcurves = 'hcurves' in self.datastore
        # NB: this is False in the classical precalculator

        for fmt in fmts:
            if not fmt:
                continue
            for key in sorted(keys):  # top level keys
                if 'rlzs' in key and not individual_curves:
                    continue  # skip individual curves
                self._export((key, fmt), exported)
            if has_hcurves and self.oqparam.hazard_maps:
                self._export(('hmaps', fmt), exported)
            if has_hcurves and self.oqparam.uniform_hazard_spectra:
                self._export(('uhs', fmt), exported)

        if self.close:  # in the engine we close later
            self.result = None
            try:
                self.datastore.close()
            except (RuntimeError, ValueError):
                # sometimes produces errors but they are difficult to
                # reproduce
                logging.warn('', exc_info=True)
        return exported

    def _export(self, ekey, exported):
        if ekey in exp:
            with self.monitor('export'):
                exported[ekey] = exp(ekey, self.datastore)
                logging.info('exported %s: %s', ekey[0], exported[ekey])

    def before_export(self):
        """
        Collect the realizations and set the attributes nbytes
        """
        sm_by_rlz = self.datastore['csm_info'].get_sm_by_rlz(
            self.rlzs_assoc.realizations) or collections.defaultdict(
                lambda: 'NA')
        self.datastore['realizations'] = numpy.array(
            [(r.uid, sm_by_rlz[r], gsim_names(r), r.weight)
             for r in self.rlzs_assoc.realizations], rlz_dt)
        if 'hcurves' in set(self.datastore):
            self.datastore.set_nbytes('hcurves')
        self.datastore.flush()


def check_time_event(oqparam, time_events):
    """
    Check the `time_event` parameter in the datastore, by comparing
    with the periods found in the exposure.
    """
    time_event = oqparam.time_event
    if time_event and time_event not in time_events:
        raise ValueError(
            'time_event is %s in %s, but the exposure contains %s' %
            (time_event, oqparam.inputs['job_ini'], ', '.join(time_events)))


class HazardCalculator(BaseCalculator):
    """
    Base class for hazard calculators based on source models
    """
    def assoc_assets_sites(self, sitecol):
        """
        :param sitecol: a sequence of sites
        :returns: a pair (filtered sites, asset collection)

        The new site collection is different from the original one
        if some assets were discarded or if there were missing assets
        for some sites.
        """
        maximum_distance = self.oqparam.asset_hazard_distance
        siteobjects = geodetic.GeographicObjects(
            Site(sid, lon, lat) for sid, lon, lat in
            zip(sitecol.sids, sitecol.lons, sitecol.lats))
        assets_by_sid = general.AccumDict()
        for assets in self.assetcol.assets_by_site():
            if len(assets):
                lon, lat = assets[0].location
                site, _ = siteobjects.get_closest(lon, lat, maximum_distance)
                if site:
                    assets_by_sid += {site.sid: list(assets)}
        if not assets_by_sid:
            raise AssetSiteAssociationError(
                'Could not associate any site to any assets within the '
                'maximum distance of %s km' % maximum_distance)
        mask = numpy.array([sid in assets_by_sid for sid in sitecol.sids])
        assets_by_site = [assets_by_sid.get(sid, []) for sid in sitecol.sids]
        return sitecol.filter(mask), riskinput.AssetCollection(
            assets_by_site, self.exposure.cost_calculator,
            self.oqparam.time_event, time_events=hdf5.array_of_vstr(
                sorted(self.exposure.time_events)))

    def count_assets(self):
        """
        Count how many assets are taken into consideration by the calculator
        """
        return len(self.assetcol)

    def new_calculation(self):
        """
        Build a child of the current calculation and change the datastore
        to the child's one.
        """
        oq = self.oqparam
        parent = self.datastore
        oq.hazard_calculation_id = parent.calc_id
        if self.from_engine:  # build a new job_id
            new_id = logs.dbcmd(
                'create_job', oq.calculation_mode, oq.description,
                getpass.getuser(), datastore.DATADIR, oq.hazard_calculation_id)
        else:
            new_id = None
        self.datastore.close()
        self.__init__(self.oqparam, calc_id=new_id)  # build a new datastore
        self.datastore.new = True
        self.datastore.parent = parent
        self.datastore.open()
        self.save_params()
        self.set_log_format()

    def compute_previous(self):
        precalc = calculators[self.pre_calculator](
            self.oqparam, self.monitor('precalculator'),
            self.datastore.calc_id)
        precalc.run(close=False)
        if 'scenario' not in self.oqparam.calculation_mode:
            self.csm = precalc.csm
        pre_attrs = vars(precalc)
        for name in ('riskmodel', 'assets_by_site'):
            if name in pre_attrs:
                setattr(self, name, getattr(precalc, name))
        return precalc

    def read_previous(self, precalc_id):
        parent = datastore.read(precalc_id)
        check_precalc_consistency(
            self.oqparam.calculation_mode, parent['oqparam'].calculation_mode)
        self.datastore.parent = parent
        # copy missing parameters from the parent
        params = {name: value for name, value in
                  vars(parent['oqparam']).items()
                  if name not in vars(self.oqparam)}
        self.save_params(**params)
        self.read_risk_data()

    def basic_pre_execute(self):
        oq = self.oqparam
        self.read_risk_data()
        if 'source' in oq.inputs:
            wakeup_pool()  # fork before reading the source model
            logging.info('Instantiating the source-sites filter')
            self.src_filter = SourceFilter(self.sitecol, oq.maximum_distance)
            if oq.hazard_calculation_id:  # already stored csm
                logging.info('Reusing composite source model of calc #%d',
                             oq.hazard_calculation_id)
                with datastore.read(oq.hazard_calculation_id) as dstore:
                    self.csm = dstore['composite_source_model']
            else:
                self.csm = self.read_filter_csm()
            self.datastore['csm_info'] = self.csm.info
            self.rup_data = {}
        self.init()

    def read_filter_csm(self):
        with self.monitor('reading composite source model', autoflush=True):
                csm = readinput.get_composite_source_model(self.oqparam)
        if self.is_stochastic:
            # initialize the rupture serial numbers before the
            # filtering; in this way the serials are independent
            # from the site collection; this is ultra-fast
            csm.init_serials()
        with self.monitor('filtering composite source model', autoflush=True):
            logging.info('Filtering composite source model')
            # we are also weighting the sources, but weighting is ultrafast
            csm = csm.filter(self.src_filter)
        return csm

    def pre_execute(self):
        """
        Check if there is a pre_calculator or a previous calculation ID.
        If yes, read the inputs by invoking the precalculator or by retrieving
        the previous calculation; if not, read the inputs directly.
        """
        job_info = {}
        if self.pre_calculator is not None:
            # the parameter hazard_calculation_id is only meaningful if
            # there is a precalculator
            precalc_id = self.oqparam.hazard_calculation_id
            self.precalc = (self.compute_previous() if precalc_id is None
                            else self.read_previous(precalc_id))
            self.init()
        else:  # we are in a basic calculator
            self.precalc = None
            self.basic_pre_execute()
            if 'source' in self.oqparam.inputs:
                job_info.update(readinput.get_job_info(
                    self.oqparam, self.csm, self.sitecol))
        if hasattr(self, 'riskmodel'):
            job_info['require_epsilons'] = bool(self.riskmodel.covs)
        self._monitor.save_info(job_info)
        try:
            self.csm_info = self.datastore['csm_info']
        except KeyError:
            pass
        else:
            self.csm_info.gsim_lt.check_imts(self.oqparam.imtls)
        self.param = {}  # used in the risk calculators

    def init(self):
        """
        To be overridden to initialize the datasets needed by the calculation
        """
        if not self.oqparam.imtls:
            raise ValueError('Missing intensity_measure_types!')
        if self.precalc:
            self.rlzs_assoc = self.precalc.rlzs_assoc
        elif 'csm_info' in self.datastore:
            self.rlzs_assoc = self.datastore['csm_info'].get_rlzs_assoc()
        else:  # build a fake; used by risk-from-file calculators
            self.datastore['csm_info'] = fake = source.CompositionInfo.fake()
            self.rlzs_assoc = fake.get_rlzs_assoc()

    def read_exposure(self):
        """
        Read the exposure, the riskmodel and update the attributes .exposure,
        .sitecol, .assets_by_site, .taxonomies.
        """
        logging.info('Reading the exposure')
        with self.monitor('reading exposure', autoflush=True):
            self.exposure = readinput.get_exposure(self.oqparam)
            arefs = numpy.array(self.exposure.asset_refs)
            # NB: using hdf5.vstr would fail for large exposures;
            # the datastore could become corrupt, and also ultra-strange
            # may happen (i.e. having the sitecol saved inside asset_refs!!)
            self.datastore['asset_refs'] = arefs
            self.datastore.set_attrs('asset_refs', nbytes=arefs.nbytes)
        logging.info('Building the site collection')
        with self.monitor('building site collection', autoflush=True):
            self.sitecol, self.assetcol = (
                readinput.get_sitecol_assetcol(self.oqparam, self.exposure))
            logging.info('Read %d assets on %d sites',
                         len(arefs), len(self.sitecol))

    def get_min_iml(self, oq):
        # set the minimum_intensity
        if hasattr(self, 'riskmodel') and not oq.minimum_intensity:
            # infer it from the risk models if not directly set in job.ini
            oq.minimum_intensity = self.riskmodel.get_min_iml()
        min_iml = calc.fix_minimum_intensity(
            oq.minimum_intensity, oq.imtls)
        if min_iml.sum() == 0:
            logging.warn('The GMFs are not filtered: '
                         'you may want to set a minimum_intensity')
        else:
            logging.info('minimum_intensity=%s', oq.minimum_intensity)
        return min_iml

    def load_riskmodel(self):
        """
        Read the risk model and set the attribute .riskmodel.
        The riskmodel can be empty for hazard calculations.
        Save the loss ratios (if any) in the datastore.
        """
        self.riskmodel = rm = readinput.get_risk_model(self.oqparam)
        if not self.riskmodel:  # can happen only in a hazard calculation
            return
        self.save_params()  # re-save oqparam
        # save the risk models and loss_ratios in the datastore
        self.datastore['composite_risk_model'] = rm
        attrs = self.datastore.getitem('composite_risk_model').attrs
        attrs['min_iml'] = hdf5.array_of_vstr(sorted(rm.get_min_iml().items()))
        if rm.damage_states:
            attrs['damage_states'] = hdf5.array_of_vstr(rm.damage_states)
        self.datastore['loss_ratios'] = rm.get_loss_ratios()
        self.datastore.set_nbytes('composite_risk_model')
        self.datastore.set_nbytes('loss_ratios')
        self.datastore.hdf5.flush()

    def read_risk_data(self):
        """
        Read the exposure (if any), the risk model (if any) and then the
        site collection, possibly extracted from the exposure.
        """
        oq = self.oqparam
        with self.monitor('reading site collection', autoflush=True):
            haz_sitecol = readinput.get_site_collection(oq)
        if haz_sitecol is not None:
            logging.info('Read %d hazard site(s)', len(haz_sitecol))
        oq_hazard = (self.datastore.parent['oqparam']
                     if self.datastore.parent else None)
        if 'exposure' in oq.inputs:
            self.read_exposure()
            self.load_riskmodel()  # must be called *after* read_exposure
            num_assets = self.count_assets()
            if self.datastore.parent:
                haz_sitecol = self.datastore.parent['sitecol']
            if haz_sitecol is not None and haz_sitecol != self.sitecol:
                with self.monitor('assoc_assets_sites', autoflush=True):
                    self.sitecol, self.assetcol = \
                        self.assoc_assets_sites(haz_sitecol.complete)
                ok_assets = self.count_assets()
                num_sites = len(self.sitecol)
                logging.warn('Associated %d assets to %d sites, %d discarded',
                             ok_assets, num_sites, num_assets - ok_assets)
        elif oq.job_type == 'risk':
            raise RuntimeError(
                'Missing exposure_file in %(job_ini)s' % oq.inputs)
        else:  # no exposure
            self.load_riskmodel()
            self.sitecol = haz_sitecol

        if oq_hazard:
            parent = self.datastore.parent
            if 'assetcol' in parent:
                check_time_event(oq, parent['assetcol'].time_events)
            if oq_hazard.time_event and oq_hazard.time_event != oq.time_event:
                raise ValueError(
                    'The risk configuration file has time_event=%s but the '
                    'hazard was computed with time_event=%s' % (
                        oq.time_event, oq_hazard.time_event))

        if self.oqparam.job_type == 'risk':
            # check that we are covering all the taxonomies in the exposure
            missing = set(self.taxonomies) - set(self.riskmodel.taxonomies)
            if self.riskmodel and missing:
                raise RuntimeError('The exposure contains the taxonomies %s '
                                   'which are not in the risk model' % missing)

    def post_process(self):
        """For compatibility with the engine"""


class RiskCalculator(HazardCalculator):
    """
    Base class for all risk calculators. A risk calculator must set the
    attributes .riskmodel, .sitecol, .assets_by_site, .exposure
    .riskinputs in the pre_execute phase.
    """
    def check_poes(self, curves_by_trt_gsim):
        """Overridden in ClassicalDamage"""

    def make_eps(self, num_ruptures):
        """
        :param num_ruptures: the size of the epsilon array for each asset
        """
        oq = self.oqparam
        with self.monitor('building epsilons', autoflush=True):
            return riskinput.make_eps(
                self.assetcol, num_ruptures,
                oq.master_seed, oq.asset_correlation)

    def make_taxid(self):
        """
        :returns: a dictionary taxonomy string -> taxonomy index
        """
        return {t: i for i, t in enumerate(sorted(self.assetcol.taxonomies))}

    def build_riskinputs(self, kind, hazards_by_rlz, eps=numpy.zeros(0)):
        """
        :param kind:
            kind of hazard getter, can be 'poe' or 'gmf'
        :param hazards_by_rlz:
            a dictionary rlz -> IMT -> array of length num_sites
        :param eps:
            a matrix of epsilons (possibly empty)
        :returns:
            a list of RiskInputs objects, sorted by IMT.
        """
        self.check_poes(hazards_by_rlz)
        imtls = self.oqparam.imtls
        if not set(self.oqparam.risk_imtls) & set(imtls):
            rsk = ', '.join(self.oqparam.risk_imtls)
            haz = ', '.join(imtls)
            raise ValueError('The IMTs in the risk models (%s) are disjoint '
                             "from the IMTs in the hazard (%s)" % (rsk, haz))
        num_tasks = self.oqparam.concurrent_tasks or 1
        rlzs = sorted(hazards_by_rlz)
        assets_by_site = self.assetcol.assets_by_site()
        with self.monitor('building riskinputs', autoflush=True):
            riskinputs = []
            idx_weight_pairs = [
                (i, len(assets))
                for i, assets in enumerate(assets_by_site)]
            blocks = general.split_in_blocks(
                idx_weight_pairs, num_tasks, weight=operator.itemgetter(1))
            for block in blocks:
                indices = numpy.array([idx for idx, _weight in block])
                reduced_assets = assets_by_site[indices]
                # dictionary of epsilons for the reduced assets
                reduced_eps = collections.defaultdict(F32)
                if len(eps):
                    for assets in reduced_assets:
                        for asset in assets:
                            reduced_eps[asset.ordinal] = eps[asset.ordinal]
                # build the riskinputs
                ri = riskinput.RiskInput(
                    riskinput.HazardGetter(kind, 0, {None: rlzs}, hazards_by_rlz,
                                        indices, list(imtls)),
                    reduced_assets, reduced_eps)
                if ri.weight > 0:
                    riskinputs.append(ri)
            assert riskinputs
            logging.info('Built %d risk inputs', len(riskinputs))
            return riskinputs

    def execute(self):
        """
        Parallelize on the riskinputs and returns a dictionary of results.
        Require a `.core_task` to be defined with signature
        (riskinputs, riskmodel, rlzs_assoc, monitor).
        """
        rlz_ids = getattr(self.oqparam, 'rlz_ids', ())
        if rlz_ids:
            self.rlzs_assoc = self.rlzs_assoc.extract(rlz_ids)
<<<<<<< HEAD
        all_args = ((riskinput, self.riskmodel, self.param, self.monitor)
                    for riskinput in self.riskinputs)
        res = Starmap(self.core_task.__func__, all_args).reduce(self.combine)
        return res

    def combine(self, acc, res):
        return acc + res
=======
        mon = self.monitor('risk')
        all_args = [(riskinput, self.riskmodel, self.param, mon)
                    for riskinput in self.riskinputs]
        res = Starmap(self.core_task.__func__, all_args).reduce()
        return res
>>>>>>> c07be4ed
<|MERGE_RESOLUTION|>--- conflicted
+++ resolved
@@ -671,8 +671,9 @@
                             reduced_eps[asset.ordinal] = eps[asset.ordinal]
                 # build the riskinputs
                 ri = riskinput.RiskInput(
-                    riskinput.HazardGetter(kind, 0, {None: rlzs}, hazards_by_rlz,
-                                        indices, list(imtls)),
+                    riskinput.HazardGetter(
+                        kind, 0, {None: rlzs},
+                        hazards_by_rlz, indices, list(imtls)),
                     reduced_assets, reduced_eps)
                 if ri.weight > 0:
                     riskinputs.append(ri)
@@ -689,18 +690,11 @@
         rlz_ids = getattr(self.oqparam, 'rlz_ids', ())
         if rlz_ids:
             self.rlzs_assoc = self.rlzs_assoc.extract(rlz_ids)
-<<<<<<< HEAD
-        all_args = ((riskinput, self.riskmodel, self.param, self.monitor)
-                    for riskinput in self.riskinputs)
-        res = Starmap(self.core_task.__func__, all_args).reduce(self.combine)
-        return res
-
-    def combine(self, acc, res):
-        return acc + res
-=======
         mon = self.monitor('risk')
         all_args = [(riskinput, self.riskmodel, self.param, mon)
                     for riskinput in self.riskinputs]
-        res = Starmap(self.core_task.__func__, all_args).reduce()
+        res = Starmap(self.core_task.__func__, all_args).reduce(self.combine)
         return res
->>>>>>> c07be4ed
+
+    def combine(self, acc, res):
+        return acc + res