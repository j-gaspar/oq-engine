--- conflicted
+++ resolved
@@ -36,143 +36,7 @@
     pass
 
 
-<<<<<<< HEAD
-ONE_MB = 1024 * 1024
-
-
-def check_mem_usage(mem_percent=80):
-    """
-    Display a warning if we are running out of memory
-
-    :param int mem_percent: the memory limit as a percentage
-    """
-    used_mem_percent = psutil.phymem_usage().percent
-    if used_mem_percent > mem_percent:
-        logs.LOG.warn('Using over %d%% of the memory!', used_mem_percent)
-
-
-class Pickled(object):
-    """
-    An utility to manually pickling/unpickling objects.
-    The reason is that celery does not use the HIGHEST_PROTOCOL,
-    so relying on celery is slower. Moreover Pickled instances
-    have a nice string representation and length giving the size
-    of the pickled bytestring.
-
-    :param obj: the object to pickle
-    """
-    def __init__(self, obj):
-        self.objrepr = repr(obj)
-        self.pik = cPickle.dumps(obj, cPickle.HIGHEST_PROTOCOL)
-
-    def __repr__(self):
-        """String representation of the pickled object"""
-        return '<Pickled %s %dK>' % (self.objrepr, len(self) / 1024)
-
-    def __len__(self):
-        """Length of the pickled bytestring"""
-        return len(self.pik)
-
-    def unpickle(self):
-        """Unpickle the underlying object"""
-        return cPickle.loads(self.pik)
-
-
-def pickle_sequence(objects):
-    """
-    Convert an iterable of objects into a list of pickled objects.
-    If the iterable contains copies, the pickling will be done only once.
-    If the iterable contains objects already pickled, they will not be
-    pickled again.
-
-    :param objects: a sequence of objects to pickle
-    """
-    cache = {}
-    out = []
-    for obj in objects:
-        obj_id = id(obj)
-        if obj_id not in cache:
-            if isinstance(obj, Pickled):  # already pickled
-                cache[obj_id] = obj
-            else:  # pickle the object
-                cache[obj_id] = Pickled(obj)
-        out.append(cache[obj_id])
-    return out
-
-
-def safely_call(func, args):
-    """
-    Call the given function with the given arguments safely, i.e.
-    by trapping the exceptions. Return a pair (result, exc_type)
-    where exc_type is None if no exceptions occur, otherwise it
-    is the exception class and the result is a string containing
-    error message and traceback.
-
-    :param func: the function to call
-    :param args: the arguments
-    """
-    try:
-        return func(*args), None
-    except:
-        etype, exc, tb = sys.exc_info()
-        tb_str = ''.join(traceback.format_tb(tb))
-        return '\n%s%s: %s' % (tb_str, etype.__name__, exc), etype
-
-
-def aggregate_result_set(rset, agg, acc):
-    """
-    Loop on a set of celery AsyncResults and update the accumulator
-    by using the aggregation function.
-
-    :param rset: a :class:`celery.result.ResultSet` instance
-    :param agg: the aggregation function, (acc, val) -> new acc
-    :param acc: the initial value of the accumulator
-    :returns: the final value of the accumulator
-    """
-    backend = current_app().backend
-    for task_id, result_dict in rset.iter_native():
-        check_mem_usage()  # log a warning if too much memory is used
-        result_pik = result_dict['result']
-        result, exctype = result_pik.unpickle()  # this is always negligible
-        if exctype:
-            raise RuntimeError(result)
-        acc = agg(acc, result)
-        del backend._cache[task_id]  # work around a celery bug
-    return acc
-
-
-def log_percent_gen(taskname, todo, progress):
-    """
-    Generator factory. Each time the generator object is called
-    log a message if the percentage is bigger than the last one.
-    Yield the number of calls done at the current iteration.
-
-    :param str taskname:
-        the name of the task
-    :param int todo:
-        the number of times the generator object will be called
-    :param progress:
-        a logging function for the progress report
-    """
-    progress('spawned %d tasks of kind %s', todo, taskname)
-    yield 0
-    done = 1
-    prev_percent = 0
-    while done < todo:
-        percent = int(float(done) / todo * 100)
-        if percent > prev_percent:
-            progress('%s %3d%%', taskname, percent)
-            prev_percent = percent
-        yield done
-        done += 1
-    progress('%s 100%%', taskname)
-    yield done
-
-
-class OqTaskManager(object):
-=======
 class OqTaskManager(TaskManager):
->>>>>>> 6903d191
     """
     A celery-based task manager. The usage is::
 
