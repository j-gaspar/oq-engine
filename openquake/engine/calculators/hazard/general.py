# -*- coding: utf-8 -*-
# vim: tabstop=4 shiftwidth=4 softtabstop=4

# Copyright (c) 2010-2014, GEM Foundation.
#
# OpenQuake is free software: you can redistribute it and/or modify it
# under the terms of the GNU Affero General Public License as published
# by the Free Software Foundation, either version 3 of the License, or
# (at your option) any later version.
#
# OpenQuake is distributed in the hope that it will be useful,
# but WITHOUT ANY WARRANTY; without even the implied warranty of
# MERCHANTABILITY or FITNESS FOR A PARTICULAR PURPOSE.  See the
# GNU General Public License for more details.
#
# You should have received a copy of the GNU Affero General Public License
# along with OpenQuake.  If not, see <http://www.gnu.org/licenses/>.

"""Common code for the hazard calculators."""

import os
import random
import itertools
import collections
from operator import attrgetter

from django.contrib.gis.geos.point import Point

import numpy

from openquake.hazardlib.imt import from_string

# FIXME: one must import the engine before django to set DJANGO_SETTINGS_MODULE
from openquake.engine.db import models
from django.db import transaction

from openquake.nrmllib.risk import parsers
from openquake.nrmllib import InvalidFile

from openquake.commonlib import logictree, source
from openquake.commonlib.general import split_in_blocks, distinct
from openquake.commonlib.readinput import (
    get_site_collection, get_site_model, get_imtls)

from openquake.engine.input import exposure
from openquake.engine import logs
from openquake.engine import writer
from openquake.engine.calculators import base
from openquake.engine.calculators.post_processing import mean_curve
from openquake.engine.calculators.post_processing import quantile_curve
from openquake.engine.calculators.post_processing import (
    weighted_quantile_curve
)
from openquake.engine.calculators.hazard.post_processing import (
    hazard_curves_to_hazard_map, do_uhs_post_proc)

from openquake.engine.export import core as export_core
from openquake.engine.export import hazard as hazard_export
from openquake.engine.performance import EnginePerformanceMonitor
from openquake.engine.utils import tasks

QUANTILE_PARAM_NAME = "QUANTILE_LEVELS"
POES_PARAM_NAME = "POES"
# Dilation in decimal degrees (http://en.wikipedia.org/wiki/Decimal_degrees)
# 1e-5 represents the approximate distance of one meter at the equator.
DILATION_ONE_METER = 1e-5
 # the following is quite arbitrary, it gives output weights that I like (MS)
NORMALIZATION_FACTOR = 1E-4
# the following is also arbitrary, it is used to decide when to parallelize
# the filtering (MS)
LOTS_OF_SOURCES_SITES = 1E4


class InputWeightLimit(Exception):
    pass


class OutputWeightLimit(Exception):
    pass


def all_equal(obj, value):
    """
    :param obj: a numpy array or something else
    :param value: a numeric value
    :returns: a boolean
    """
    eq = (obj == value)
    if isinstance(eq, numpy.ndarray):
        return eq.all()
    else:
        return eq


@tasks.oqtask
def filter_and_split_sources(job_id, sources, sitecol):
    """
    Filter and split a list of hazardlib sources.

    :param int job_id: ID of the current job
    :param list sources: the original sources
    :param sitecol: a :class:`openquake.hazardlib.site.SiteCollection` instance
    """
    hc = models.oqparam(job_id)
    discr = hc.area_source_discretization
    maxdist = hc.maximum_distance
    srcs = []
    for src in sources:
        sites = src.filter_sites_by_distance_to_source(maxdist, sitecol)
        if sites is not None:
            for ss in source.split_source(src, discr):
                srcs.append(ss)
    return srcs


class AllSources(object):
    """
    A container for sources of different tectonic region types.
    The `split` method yields pairs (trt_model, block-of-sources).
    """
    def __init__(self):
        self.sources = []
        self.weight = {}
        self.trt_model = {}

    def append(self, src, weight, trt_model):
        """
        Collect a source, together with its weight and trt_model.
        """
        self.sources.append(src)
        self.weight[src] = weight
        self.trt_model[src] = trt_model

    def split(self, hint):
        """
        Split the sources in a number of blocks close to the given `hint`.

        :param int hint: hint for the number of blocks
        """
        if self.sources:
            for block in split_in_blocks(
                    self.sources, hint,
                    self.weight.__getitem__,
                    self.trt_model.__getitem__):
                trt_model = self.trt_model[block[0]]
                yield trt_model, block

    def get_total_weight(self):
        """
        Return the total weight of the sources
        """
        return sum(self.weight.itervalues())


class SiteModelParams(object):
    """
    Wrapper around the SiteModel table with a method .get_closest

    :param job:
        a :class:`openquake.engine.db.models.OqJob` instance
    :param site_model_objects:
        an iterable over objects with attributes
        vs30, measured, z1pt0, z2pt5, lon, lat
    """
    def __init__(self, job, site_model_objects):
        self.job = job
        data = [models.SiteModel(
                vs30=obj.vs30,
                vs30_type='measured' if obj.measured else 'inferred',
                z1pt0=obj.z1pt0,
                z2pt5=obj.z2pt5,
                location=Point(obj.lon, obj.lat),
                job_id=job.id)
                for obj in site_model_objects]
        writer.CacheInserter.saveall(data)

    def get_closest(self, lon, lat):
        """
        :param lon: a given longitude
        :param lat: a given latitude
        :returns:
           the SiteMode record closest to the given longitude and latitude
        """
        query = """\
        SELECT s.*, min(ST_Distance_Sphere(
                        location, 'SRID=4326; POINT(%s %s)')) AS min_dist
        FROM hzrdi.site_model AS s
        WHERE job_id = %d GROUP BY id
        ORDER BY min_dist LIMIT 1;""" % (lon, lat, self.job.id)
        [sm] = models.SiteModel.objects.raw(query)
        return sm


class BaseHazardCalculator(base.Calculator):
    """
    Abstract base class for hazard calculators. Contains a bunch of common
    functionality, like initialization procedures.
    """

    def __init__(self, job):
        super(BaseHazardCalculator, self).__init__(job)
        # a dictionary trt_model_id -> num_ruptures
        self.num_ruptures = collections.defaultdict(int)
        # now a dictionary (trt_model_id, gsim) -> poes
        self.curves = {}
        self._hc = None

    @property
    def hc(self):
        """
        A shorter and more convenient way of accessing the oqparam object
        """
        if self._hc is None:
            self._hc = models.oqparam(self.job.id)
        return self._hc

    @EnginePerformanceMonitor.monitor
    def process_sources(self):
        """
        Filter and split the sources in parallel.
        Return the list of processed sources.
        """
        self.all_sources = AllSources()
        self.job.is_running = True
        self.job.save()
        num_models = len(self.source_collector)
        num_sites = len(self.site_collection)
        for i, trt_model_id in enumerate(sorted(self.source_collector), 1):
            trt_model = models.TrtModel.objects.get(pk=trt_model_id)
            sc = self.source_collector[trt_model_id]
            # NB: the filtering of the sources by site is slow, so it is
            # done in parallel
            sm_lt_path = tuple(trt_model.lt_model.sm_lt_path)
            logs.LOG.progress(
                '[%d of %d] Filtering/splitting %d source(s) for '
                'sm_lt_path=%s, TRT=%s, model=%s', i, num_models,
                len(sc.sources), sm_lt_path, trt_model.tectonic_region_type,
                trt_model.lt_model.sm_name)
            if len(sc.sources) * num_sites > LOTS_OF_SOURCES_SITES:
                # filter in parallel
                sc.sources = tasks.apply_reduce(
                    filter_and_split_sources,
                    (self.job.id, sc.sources, self.site_collection),
                    list.__add__, [])
            else:  # few sources and sites
                # filter sequentially on a single core
                sc.sources = filter_and_split_sources.task_func(
                    self.job.id, sc.sources, self.site_collection)
            sc.sources.sort(key=attrgetter('source_id'))
            if not sc.sources:
                logs.LOG.warn(
                    'Could not find sources close to the sites in %s '
                    'sm_lt_path=%s, maximum_distance=%s km',
                    trt_model.lt_model.sm_name, sm_lt_path,
                    self.hc.maximum_distance)
                continue
            for src in sc.sources:
                self.all_sources.append(
                    src, sc.update_num_ruptures(src), trt_model)
            trt_model.num_sources = len(sc.sources)
            trt_model.num_ruptures = sc.num_ruptures
            trt_model.save()
        return self.all_sources.get_total_weight()

    def task_arg_gen(self):
        """
        Loop through realizations and sources to generate a sequence of
        task arg tuples. Each tuple of args applies to a single task.
        Yielded results are of the form
        (job_id, site_collection, sources, trt_model_id, gsims).
        """
        if self._task_args:
            # the method was already called and the arguments generated
            for args in self._task_args:
                yield args
            return
        sitecol = self.site_collection
        task_no = 0
        tot_sources = 0
        for trt_model, block in self.all_sources.split(self.concurrent_tasks):
            args = (self.job.id, sitecol, block, trt_model.id)
            self._task_args.append(args)
            yield args
            tot_sources += len(block)
            task_no += 1
            logs.LOG.info('Submitting task #%d, %d source(s), weight=%d',
                          task_no, len(block), block.weight)
        logs.LOG.info('Processed %d sources for %d TRTs',
                      tot_sources, len(self.source_collector))

    def task_completed(self, result):
        """
        Simply call the method `agg_curves`.

        :param result: the result of the .core_calc_task
        """
        self.agg_curves(self.curves, result)

    @EnginePerformanceMonitor.monitor
    def agg_curves(self, acc, result):
        """
        This is used to incrementally update hazard curve results by combining
        an initial value with some new results. (Each set of new results is
        computed over only a subset of seismic sources defined in the
        calculation model.)

        :param acc:
            A dictionary of curves
        :param result:
            A dictionary `{trt_model_id: (curves_by_gsim, bbs)}`.
            `curves_by_gsim` is a list of pairs `(gsim, curves_by_imt)`
            where `curves_by_imt` is a list of 2-D numpy arrays
            representing the new results which need to be combined
            with the current value. These should be the same shape as
            `acc[tr_model_id, gsim][j]` where `gsim` is the GSIM
            name and `j` is the IMT ordinal.
        """
        for trt_model_id, (curves_by_gsim, bbs) in result.iteritems():
            for gsim, probs in curves_by_gsim:
                pnes = []
                for prob, zero in itertools.izip(probs, self.zeros):
                    pnes.append(1 - (zero if all_equal(prob, 0) else prob))
                pnes1 = numpy.array(pnes)
                pnes2 = 1 - acc.get((trt_model_id, gsim), self.zeros)
                acc[trt_model_id, gsim] = 1 - pnes1 * pnes2

            if getattr(self.hc, 'poes_disagg', None):
                for bb in bbs:
                    self.bb_dict[bb.lt_model_id, bb.site_id].update_bb(bb)

        return acc

    def _get_realizations(self):
        """
        Get all of the logic tree realizations for this calculation.
        """
        return models.LtRealization.objects\
            .filter(lt_model__hazard_calculation=self.job).order_by('id')

    def pre_execute(self):
        """
        Initialize risk models, site model and sources
        """
        # if you don't use an explicit transaction, errors will be masked
        # the problem is that Django by default performs implicit transactions
        # without rollback, see
        # https://docs.djangoproject.com/en/1.3/topics/db/transactions/
        with transaction.commit_on_success(using='job_init'):
            self.parse_risk_models()
        with transaction.commit_on_success(using='job_init'):
            self.initialize_site_collection()
        with transaction.commit_on_success(using='job_init'):
            self.initialize_sources()

        # The input weight is given by the number of ruptures generated
        # by the sources; for point sources however a corrective factor
        # given by the parameter `point_source_weight` is applied
        input_weight = self.process_sources()

        self.imtls = getattr(self.hc, 'intensity_measure_types_and_levels', {})
        n_sites = len(self.site_collection)

        # the imtls dictionary has values None when the levels are unknown
        # (this is a valid case for the event based hazard calculator)
        if None in self.imtls.values():  # there are no levels
            n_imts = len(self.hc.intensity_measure_types_and_levels)
            n_levels = 0
        else:  # there are levels
            n_imts = float(len(self.imtls))
            n_levels = sum(len(lvls) for lvls in self.imtls.itervalues()
                           ) / n_imts
            self.zeros = numpy.array(
                [numpy.zeros((n_sites, len(self.imtls[imt])))
                 for imt in sorted(self.imtls)])
            self.ones = [numpy.zeros(len(self.imtls[imt]), dtype=float)
                         for imt in sorted(self.imtls)]
            logs.LOG.info('%d IMT, %s level(s) and %d site(s)',
                          n_imts, n_levels, n_sites)

        # The output weight is a pure number which is proportional to the size
        # of the expected output of the calculator. For classical and disagg
        # calculators it is given by
        # n_sites * n_realizations * n_imts * n_levels;
        # for the event based calculator is given by n_sites * n_realizations
        # * n_levels * n_imts * (n_ses * investigation_time) / 10000
        max_realizations = self.get_max_realizations()
        output_weight = n_sites * n_imts * max_realizations
        if 'EventBased' in self.__class__.__name__:
            total_time = (self.hc.investigation_time *
                          self.hc.ses_per_logic_tree_path)
            output_weight *= total_time * NORMALIZATION_FACTOR
        else:
            output_weight *= n_levels

        logs.LOG.info('Total weight of the sources=%s', input_weight)
        logs.LOG.info('Expected output size=%s', output_weight)
        with transaction.commit_on_success(using='job_init'):
            models.JobInfo.objects.create(
                oq_job=self.job,
                num_sites=n_sites,
                num_realizations=max_realizations,
                num_imts=n_imts,
                num_levels=n_levels,
                input_weight=input_weight,
                output_weight=output_weight)
        self.check_limits(input_weight, output_weight)
        return input_weight, output_weight

    def check_limits(self, input_weight, output_weight):
        """
        Compute the total weight of the source model and the expected
        output size and compare them with the parameters max_input_weight
        and max_output_weight in openquake.cfg; if the parameters are set
        """
        if (self.max_input_weight and
                input_weight > self.max_input_weight):
            raise InputWeightLimit(
                'A limit of %d on the maximum source model weight was set. '
                'The weight of your model is %d. Please reduce your model '
                'or raise the parameter max_input_weight in openquake.cfg'
                % (self.max_input_weight, input_weight))
        elif self.max_output_weight and output_weight > self.max_output_weight:
            raise OutputWeightLimit(
                'A limit of %d on the maximum output weight was set. '
                'The weight of your output is %d. Please reduce the number '
                'of sites, the number of IMTs, the number of realizations '
                'or the number of stochastic event sets; otherwise, '
                'raise the parameter max_output_weight in openquake.cfg'
                % (self.max_input_weight, input_weight))

    def post_execute(self):
        """Inizialize realizations"""
        self.initialize_realizations()
        if self.curves:
            # must be called after the realizations are known
            self.save_hazard_curves()

    @EnginePerformanceMonitor.monitor
    def initialize_sources(self):
        """
        Parse source models and validate source logic trees. It also
        filters the sources far away and apply uncertainties to the
        relevant ones. Notice that sources are automatically split.

        :returns:
            a list with the number of sources for each source model
        """
        logs.LOG.progress("initializing sources")
        self.source_model_lt = logictree.SourceModelLogicTree.from_hc(self.hc)
        sm_paths = distinct(self.source_model_lt)
        nrml_to_hazardlib = source.SourceConverter(
            self.hc.investigation_time,
            self.hc.rupture_mesh_spacing,
            self.hc.width_of_mfd_bin,
            self.hc.area_source_discretization,
        )
        # define an ordered dictionary trt_model_id -> SourceCollector
        self.source_collector = collections.OrderedDict()
        for i, (sm, weight, smpath) in enumerate(sm_paths):
            fname = os.path.join(self.hc.base_path, sm)
            apply_unc = self.source_model_lt.make_apply_uncertainties(smpath)
            try:
                source_collectors = source.parse_source_model(
                    fname, nrml_to_hazardlib, apply_unc)
            except ValueError as e:
<<<<<<< HEAD
                if str(e) == ('Surface does not conform with Aki & '
                              'Richards convention'):
=======
                if str(e) in ('Surface does not conform with Aki & '
                              'Richards convention',
                              'Edges points are not in the right order'):
>>>>>>> 5da5b6b3
                    raise InvalidFile('''\
%s: %s. Probably you are using an obsolete model.
In that case you can fix the file with the command
python -m openquake.engine.tools.correct_complex_sources %s
''' % (fname, e, fname))
                else:
                    raise
            trts = [sc.trt for sc in source_collectors]

            self.source_model_lt.tectonic_region_types.update(trts)
            lt_model = models.LtSourceModel.objects.create(
                hazard_calculation=self.job, sm_lt_path=smpath, ordinal=i,
                sm_name=sm, weight=weight)
            if self.hc.inputs.get('gsim_logic_tree'):  # check TRTs
                gsims_by_trt = lt_model.make_gsim_lt(trts).values
            else:
                gsims_by_trt = {}

            # save TrtModels for each tectonic region type
            for sc in source_collectors:
                # NB: the source_collectors are ordered by number of sources
                # and lexicographically, so the models are in the right order
                trt_model_id = models.TrtModel.objects.create(
                    lt_model=lt_model,
                    tectonic_region_type=sc.trt,
                    num_sources=len(sc.sources),
                    num_ruptures=sc.num_ruptures,
                    min_mag=sc.min_mag,
                    max_mag=sc.max_mag,
                    gsims=gsims_by_trt.get(sc.trt, [])).id
                self.source_collector[trt_model_id] = sc

    @EnginePerformanceMonitor.monitor
    def parse_risk_models(self):
        """
        If any risk model is given in the hazard calculation, the
        computation will be driven by risk data. In this case the
        locations will be extracted from the exposure file (if there
        is one) and the imt (and levels) will be extracted from the
        vulnerability model (if there is one)
        """
        oqparam = self.job.get_oqparam()
        imtls = get_imtls(oqparam)
        if 'exposure' in oqparam.inputs:
            with logs.tracing('storing exposure'):
                exposure.ExposureDBWriter(
                    self.job).serialize(
                    parsers.ExposureModelParser(oqparam.inputs['exposure']))
        models.Imt.save_new(map(from_string, imtls))

    @EnginePerformanceMonitor.monitor
    def initialize_site_collection(self):
        """
        Populate the hazard site table and create a sitecollection attribute.
        """
        logs.LOG.progress("initializing sites")
        points, site_ids = self.job.save_hazard_sites()
        if not site_ids:
            raise RuntimeError('No sites were imported!')

        logs.LOG.progress("initializing site collection")
        oqparam = self.job.get_oqparam()
        if 'site_model' in oqparam.inputs:
            sm_params = SiteModelParams(
                self.job, get_site_model(oqparam))
        else:
            sm_params = None
        self.site_collection = get_site_collection(
            oqparam, points, site_ids, sm_params)

    def get_max_realizations(self):
        """
        Return the number of realizations that will be generated.
        In the event based case such number can be over-estimated,
        if the method is called in the pre_execute phase, because
        some tectonic region types may have no occurrencies. The
        number is correct if the method is called in the post_execute
        phase.
        """
        if self.hc.number_of_logic_tree_samples:
            return self.hc.number_of_logic_tree_samples
        gsim_lt_dict = {}  # gsim_lt per source model logic tree path
        for sm, weight, sm_lt_path in self.source_model_lt:
            lt_model = models.LtSourceModel.objects.get(
                hazard_calculation=self.job, sm_lt_path=sm_lt_path)
            if not sm_lt_path in gsim_lt_dict:
                gsim_lt_dict[sm_lt_path] = lt_model.make_gsim_lt()
        return sum(gsim_lt.get_num_paths()
                   for gsim_lt in gsim_lt_dict.itervalues())

    def initialize_realizations(self):
        """
        Create records for the `hzrdr.lt_realization`.

        This function works either in random sampling mode (when lt_realization
        models get the random seed value) or in enumeration mode (when weight
        values are populated). In both cases we record the logic tree paths
        for both trees in the `lt_realization` record, as well as ordinal
        number of the realization (zero-based).
        """
        logs.LOG.progress("initializing realizations")
        num_samples = self.hc.number_of_logic_tree_samples
        gsim_lt_dict = {}  # gsim_lt per source model logic tree path
        for idx, (sm, weight, sm_lt_path) in enumerate(self.source_model_lt):
            lt_model = models.LtSourceModel.objects.get(
                hazard_calculation=self.job, sm_lt_path=sm_lt_path)
            if not sm_lt_path in gsim_lt_dict:
                gsim_lt_dict[sm_lt_path] = lt_model.make_gsim_lt()
            gsim_lt = gsim_lt_dict[sm_lt_path]
            if num_samples:  # sampling, pick just one gsim realization
                rnd = random.Random(self.hc.random_seed + idx)
                rlzs = [logictree.sample_one(gsim_lt, rnd)]
            else:
                rlzs = list(gsim_lt)  # full enumeration
            logs.LOG.info('Creating %d GMPE realization(s) for model %s, %s',
                          len(rlzs), lt_model.sm_name, lt_model.sm_lt_path)
            self._initialize_realizations(idx, lt_model, rlzs, gsim_lt)
        num_ind_rlzs = sum(gsim_lt.get_num_paths()
                           for gsim_lt in gsim_lt_dict.itervalues())
        if num_samples > num_ind_rlzs:
            logs.LOG.warn("""
The number of independent realizations is %d but you are using %d samplings.
That means that some GMPEs will be sampled more than once, resulting in
duplicated data and redundant computation. You should switch to full
enumeration mode, i.e. set number_of_logic_tree_samples=0 in your .ini file.
""", num_ind_rlzs, num_samples)

    @transaction.commit_on_success(using='job_init')
    def _initialize_realizations(self, idx, lt_model, realizations, gsim_lt):
        # create the realizations for the given lt source model
        trt_models = lt_model.trtmodel_set.filter(num_ruptures__gt=0)
        if not trt_models:
            return
        rlz_ordinal = idx * len(realizations)
        for gsim_by_trt, weight, lt_path in realizations:
            if lt_model.weight is not None and weight is not None:
                weight = lt_model.weight * weight
            else:
                weight = None
            rlz = models.LtRealization.objects.create(
                lt_model=lt_model, gsim_lt_path=lt_path,
                weight=weight, ordinal=rlz_ordinal)
            rlz_ordinal += 1
            for trt_model in trt_models:
                trt = trt_model.tectonic_region_type
                # populate the association table rlz <-> trt_model
                models.AssocLtRlzTrtModel.objects.create(
                    rlz=rlz, trt_model=trt_model, gsim=gsim_by_trt[trt])
                trt_model.gsims = gsim_lt.values[trt]
                trt_model.save()

    def _get_outputs_for_export(self):
        """
        Util function for getting :class:`openquake.engine.db.models.Output`
        objects to be exported.

        Gathers all outputs for the job, but filters out `hazard_curve_multi`
        outputs if this option was turned off in the calculation profile.
        """
        outputs = export_core.get_outputs(self.job.id)
        if not getattr(self.hc, 'export_multi_curves', None):
            outputs = outputs.exclude(output_type='hazard_curve_multi')
        return outputs

    def _do_export(self, output_id, export_dir, export_type):
        """
        Hazard-specific implementation of
        :meth:`openquake.engine.calculators.base.Calculator._do_export`.

        Calls the hazard exporter.
        """
        return hazard_export.export(output_id, export_dir, export_type)

    # this could be parallelized in the future, however in all the cases
    # I have seen until now, the serialized approach is fast enough (MS)
    @EnginePerformanceMonitor.monitor
    def save_hazard_curves(self):
        """
        Post-execution actions. At the moment, all we do is finalize the hazard
        curve results.
        """
        imtls = self.hc.intensity_measure_types_and_levels
        points = models.HazardSite.objects.filter(
            hazard_calculation=self.job).order_by('id')
        sorted_imts = sorted(imtls)
        curves_by_imt = dict((imt, []) for imt in sorted_imts)
        individual_curves = self.job.get_param(
            'individual_curves', missing=True)

        for rlz in self._get_realizations():
            if individual_curves:
                # create a multi-imt curve
                multicurve = models.Output.objects.create_output(
                    self.job, "hc-multi-imt-rlz-%s" % rlz.id,
                    "hazard_curve_multi")
                models.HazardCurve.objects.create(
                    output=multicurve, lt_realization=rlz,
                    investigation_time=self.hc.investigation_time)

            with self.monitor('building curves per realization'):
                imt_curves = zip(
                    sorted_imts, models.build_curves(rlz, self.curves))
            for imt, curves in imt_curves:
                if individual_curves:
                    self.save_curves_for_rlz_imt(
                        rlz, imt, imtls[imt], points, curves)
                curves_by_imt[imt].append(curves)

        self.curves = {}  # save memory for the post-processing phase
        if getattr(self.hc, 'mean_hazard_curves', None) or \
                getattr(self.hc, 'quantile_hazard_curves', None):
            self.curves_by_imt = curves_by_imt

    def save_curves_for_rlz_imt(self, rlz, imt, imls, points, curves):
        """
        Save the curves corresponding to a given realization and IMT.

        :param rlz: a LtRealization instance
        :param imt: an IMT string
        :param imls: the intensity measure levels for the given IMT
        :param points: the points associated to the curves
        :param curves: the curves
        """
        # create a new `HazardCurve` 'container' record for each
        # realization for each intensity measure type
        hc_im_type, sa_period, sa_damping = from_string(imt)

        # save output
        hco = models.Output.objects.create(
            oq_job=self.job,
            display_name="Hazard Curve rlz-%s-%s" % (rlz.id, imt),
            output_type='hazard_curve',
        )

        # save hazard_curve
        haz_curve = models.HazardCurve.objects.create(
            output=hco,
            lt_realization=rlz,
            investigation_time=self.hc.investigation_time,
            imt=hc_im_type,
            imls=imls,
            sa_period=sa_period,
            sa_damping=sa_damping,
        )

        # save hazard_curve_data
        logs.LOG.info('saving %d hazard curves for %s, imt=%s',
                      len(points), hco, imt)
        writer.CacheInserter.saveall([models.HazardCurveData(
            hazard_curve=haz_curve,
            poes=list(poes),
            location=p.location,
            weight=rlz.weight)
            for p, poes in zip(points, curves)])

    @EnginePerformanceMonitor.monitor
    def do_aggregate_post_proc(self):
        """
        Grab hazard data for all realizations and sites from the database and
        compute mean and/or quantile aggregates (depending on which options are
        enabled in the calculation).

        Post-processing results will be stored directly into the database.
        """
        del self.source_collector  # save memory
        weights = [rlz.weight for rlz in models.LtRealization.objects.filter(
            lt_model__hazard_calculation=self.job)]
        num_rlzs = len(weights)
        if not num_rlzs:
            logs.LOG.warn('No realizations for hazard_calculation_id=%d',
                          self.job.id)
            return
        elif num_rlzs == 1 and self.hc.quantile_hazard_curves:
            logs.LOG.warn(
                'There is only one realization, the configuration parameter '
                'quantile_hazard_curves should not be set')
            return

        if self.hc.mean_hazard_curves:
            # create a new `HazardCurve` 'container' record for mean
            # curves (virtual container for multiple imts)
            models.HazardCurve.objects.create(
                output=models.Output.objects.create_output(
                    self.job, "mean-curves-multi-imt",
                    "hazard_curve_multi"),
                statistics="mean",
                imt=None,
                investigation_time=self.hc.investigation_time)

        if self.hc.quantile_hazard_curves:
            for quantile in self.hc.quantile_hazard_curves:
                # create a new `HazardCurve` 'container' record for quantile
                # curves (virtual container for multiple imts)
                models.HazardCurve.objects.create(
                    output=models.Output.objects.create_output(
                        self.job, 'quantile(%s)-curves' % quantile,
                        "hazard_curve_multi"),
                    statistics="quantile",
                    imt=None,
                    quantile=quantile,
                    investigation_time=self.hc.investigation_time)

        for imt, imls in self.hc.intensity_measure_types_and_levels.items():
            im_type, sa_period, sa_damping = from_string(imt)

            # prepare `output` and `hazard_curve` containers in the DB:
            container_ids = dict()
            if self.hc.mean_hazard_curves:
                mean_output = models.Output.objects.create_output(
                    job=self.job,
                    display_name='Mean Hazard Curves %s' % imt,
                    output_type='hazard_curve'
                )
                mean_hc = models.HazardCurve.objects.create(
                    output=mean_output,
                    investigation_time=self.hc.investigation_time,
                    imt=im_type,
                    imls=imls,
                    sa_period=sa_period,
                    sa_damping=sa_damping,
                    statistics='mean'
                )
                container_ids['mean'] = mean_hc.id

            if self.hc.quantile_hazard_curves:
                for quantile in self.hc.quantile_hazard_curves:
                    q_output = models.Output.objects.create_output(
                        job=self.job,
                        display_name=(
                            '%s quantile Hazard Curves %s' % (quantile, imt)
                        ),
                        output_type='hazard_curve'
                    )
                    q_hc = models.HazardCurve.objects.create(
                        output=q_output,
                        investigation_time=self.hc.investigation_time,
                        imt=im_type,
                        imls=imls,
                        sa_period=sa_period,
                        sa_damping=sa_damping,
                        statistics='quantile',
                        quantile=quantile
                    )
                    container_ids['q%s' % quantile] = q_hc.id

            # num_rlzs * num_sites * num_levels
            # NB: different IMTs can have different num_levels
            all_curves_for_imt = numpy.array(self.curves_by_imt[imt])
            del self.curves_by_imt[imt]  # save memory

            inserter = writer.CacheInserter(
                models.HazardCurveData, max_cache_size=10000)

            # curve_poes below is an array num_rlzs * num_levels
            for i, site in enumerate(self.site_collection):
                wkt = site.location.wkt2d
                curve_poes = numpy.array(
                    [c_by_rlz[i] for c_by_rlz in all_curves_for_imt])
                # do means and quantiles
                # quantiles first:
                if self.hc.quantile_hazard_curves:
                    for quantile in self.hc.quantile_hazard_curves:
                        if self.hc.number_of_logic_tree_samples == 0:
                            # explicitly weighted quantiles
                            q_curve = weighted_quantile_curve(
                                curve_poes, weights, quantile)
                        else:
                            # implicitly weighted quantiles
                            q_curve = quantile_curve(
                                curve_poes, quantile)
                        inserter.add(
                            models.HazardCurveData(
                                hazard_curve_id=(
                                    container_ids['q%s' % quantile]),
                                poes=q_curve.tolist(),
                                location=wkt)
                        )

                # then means
                if self.hc.mean_hazard_curves:
                    m_curve = mean_curve(curve_poes, weights=weights)
                    inserter.add(
                        models.HazardCurveData(
                            hazard_curve_id=container_ids['mean'],
                            poes=m_curve.tolist(),
                            location=wkt)
                    )
            inserter.flush()

    def post_process(self):
        """
        Optionally generates aggregate curves, hazard maps and
        uniform_hazard_spectra.
        """
        # means/quantiles:
        if getattr(self.hc, 'mean_hazard_curves', None) or \
                getattr(self.hc, 'quantile_hazard_curves', None):
            self.do_aggregate_post_proc()

        # hazard maps:
        # required for computing UHS
        # if `hazard_maps` is false but `uniform_hazard_spectra` is true,
        # just don't export the maps
        if (getattr(self.hc, 'hazard_maps', None) or
                getattr(self.hc, 'uniform_hazard_spectra', None)):
            with self.monitor('generating hazard maps'):
                hazard_curves = models.HazardCurve.objects.filter(
                    output__oq_job=self.job, imt__isnull=False)
                tasks.apply_reduce(
                    hazard_curves_to_hazard_map,
                    (self.job.id, hazard_curves, self.hc.poes))

        if getattr(self.hc, 'uniform_hazard_spectra', None):
            individual_curves = self.job.get_param(
                'individual_curves', missing=True)
            if individual_curves is False:
                logs.LOG.warn('The parameter `individual_curves` is false, '
                              'cannot compute the UHS curves')
            else:
                do_uhs_post_proc(self.job)<|MERGE_RESOLUTION|>--- conflicted
+++ resolved
@@ -463,14 +463,9 @@
                 source_collectors = source.parse_source_model(
                     fname, nrml_to_hazardlib, apply_unc)
             except ValueError as e:
-<<<<<<< HEAD
-                if str(e) == ('Surface does not conform with Aki & '
-                              'Richards convention'):
-=======
                 if str(e) in ('Surface does not conform with Aki & '
                               'Richards convention',
                               'Edges points are not in the right order'):
->>>>>>> 5da5b6b3
                     raise InvalidFile('''\
 %s: %s. Probably you are using an obsolete model.
 In that case you can fix the file with the command
