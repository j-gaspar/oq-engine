# Copyright (c) 2010-2014, GEM Foundation.
#
# OpenQuake is free software: you can redistribute it and/or modify it
# under the terms of the GNU Affero General Public License as published
# by the Free Software Foundation, either version 3 of the License, or
# (at your option) any later version.
#
# OpenQuake is distributed in the hope that it will be useful,
# but WITHOUT ANY WARRANTY; without even the implied warranty of
# MERCHANTABILITY or FITNESS FOR A PARTICULAR PURPOSE.  See the
# GNU General Public License for more details.
#
# You should have received a copy of the GNU Affero General Public License
# along with OpenQuake.  If not, see <http://www.gnu.org/licenses/>.

"""
Core functionality for the classical PSHA risk calculator.
"""

from openquake.risklib import workflows

from openquake.engine.calculators.risk import (
    hazard_getters, writers, validation)
from openquake.engine.calculators.risk.classical_risk import core as classical

from openquake.engine.utils import calculators

<<<<<<< HEAD
=======

>>>>>>> db263633
def classical_bcr(workflow, risk_input, outputdict, params, monitor):
    """
    Celery task for the BCR risk calculator based on the classical
    calculator.

    Instantiates risklib calculators, computes BCR and stores the
    results to db in a single transaction.

    :param int job_id:
      ID of the currently running job
    :param workflow:
      A :class:`openquake.risklib.workflows.RiskModel` instance
    :param risk_input:
      A RiskInput instance
    :param outputdict:
      An instance of :class:`..writers.OutputDict` containing
      output container instances (in this case only `BCRDistribution`)
    :param params:
      An instance of :class:`..base.CalcParams` used to compute
      derived outputs
    :param monitor:
      A monitor factory
    """
    for loss_type in workflow.loss_types:
        with monitor.copy('computing risk'):
            outputs = workflow.compute_all_outputs(
                risk_input, loss_type, monitor)
        outputdict = outputdict.with_args(loss_type=loss_type)
        with monitor.copy('saving risk'):
            for out in outputs:
                outputdict.write(
                    workflow.assets,
                    out.output,
                    output_type="bcr_distribution",
                    hazard_output_id=out.hid)


@calculators.add('classical_bcr')
class ClassicalBCRRiskCalculator(classical.ClassicalRiskCalculator):
    """
    Classical BCR risk calculator. Computes BCR distributions for a
    given set of assets.

    :attr dict vulnerability_functions_retrofitted:
        A dictionary mapping each taxonomy to a vulnerability functions for the
        retrofitted losses computation
    """
    core = staticmethod(classical_bcr)

    validators = classical.ClassicalRiskCalculator.validators + [
        validation.ExposureHasRetrofittedCosts]

    output_builders = [writers.BCRMapBuilder]

    risk_input_class = hazard_getters.HazardCurveInput

    bcr = True

    def get_workflow(self, vf_orig, vf_retro):
        return workflows.ClassicalBCR(
            vf_orig, vf_retro,
            self.rc.lrem_steps_per_interval,
            self.rc.interest_rate,
            self.rc.asset_life_expectancy)<|MERGE_RESOLUTION|>--- conflicted
+++ resolved
@@ -25,10 +25,7 @@
 
 from openquake.engine.utils import calculators
 
-<<<<<<< HEAD
-=======
 
->>>>>>> db263633
 def classical_bcr(workflow, risk_input, outputdict, params, monitor):
     """
     Celery task for the BCR risk calculator based on the classical
