--- conflicted
+++ resolved
@@ -21,10 +21,6 @@
 import logging
 import traceback
 import shutil
-<<<<<<< HEAD
-
-=======
->>>>>>> 8e084ab7
 import urllib
 import urllib2
 
