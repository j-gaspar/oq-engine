#  -*- coding: utf-8 -*-
#  vim: tabstop=4 shiftwidth=4 softtabstop=4

#  Copyright (c) 2015, GEM Foundation

#  OpenQuake is free software: you can redistribute it and/or modify it
#  under the terms of the GNU Affero General Public License as published
#  by the Free Software Foundation, either version 3 of the License, or
#  (at your option) any later version.

#  OpenQuake is distributed in the hope that it will be useful,
#  but WITHOUT ANY WARRANTY; without even the implied warranty of
#  MERCHANTABILITY or FITNESS FOR A PARTICULAR PURPOSE.  See the
#  GNU General Public License for more details.

#  You should have received a copy of the GNU Affero General Public License
#  along with OpenQuake.  If not, see <http://www.gnu.org/licenses/>.
# -*- coding: utf-8 -*-

import operator
import logging
import collections

import numpy

from openquake.baselib.general import groupby, split_in_blocks_2
from openquake.hazardlib.gsim.base import gsim_imt_dt
from openquake.risklib import scientific


<<<<<<< HEAD
def sorted_assets(assets_by_site):
    """
    :param assets_by_site: a list of lists of disjoint assets
    :returns: the assets sorted by .id
    """
    all_assets = []
    for assets in assets_by_site:
        all_assets.extend(assets)
    return sorted(all_assets, key=operator.attrgetter('id'))
=======
# TODO: add deductibles, insurance_limits, retrofitting_values
def build_asset_collection(assets_by_site):
    """
    :params assets_by_site: a list of lists of assets
    :returns: an array with composite dtype
    """
    first_asset = assets_by_site[0][0]
    loss_types = first_asset.values.keys()
    asset_dt = numpy.dtype([('asset_ref', '|S20'), ('site_id', numpy.uint32)] +
                           [(lt, float) for lt in loss_types])
    num_assets = sum(len(assets) for assets in assets_by_site)
    assetcol = numpy.zeros(num_assets, asset_dt)
    asset_ordinal = 0
    for sid, assets_ in enumerate(assets_by_site):
        for asset in sorted(assets_, key=operator.attrgetter('id')):
            record = assetcol[asset_ordinal]
            asset_ordinal += 1
            for field in asset_dt.fields:
                if field == 'asset_ref':
                    value = asset.id
                elif field == 'site_id':
                    value = sid
                elif field == 'fatalities':
                    value = asset.values[field]
                else:
                    value = asset.value(field)
                record[field] = value
    return assetcol
>>>>>>> 7ddfa36e


class RiskModel(collections.Mapping):
    """
    A container (imt, taxonomy) -> workflow.

    :param workflows: a dictionary (imt, taxonomy) -> workflow
    :param damage_states: None or a list of damage states
    """
    def __init__(self, workflows, damage_states=None):
        self.damage_states = damage_states  # not None for damage calculations
        self._workflows = workflows

    def get_loss_types(self):
        """
        :returns: a sorted list with all the loss_types contained in the model
        """
        ltypes = set()
        for wf in self.values():
            ltypes.update(wf.loss_types)
        return sorted(ltypes)

    def get_taxonomies(self, imt=None):
        """
        :returns: the set of taxonomies which are part of the RiskModel
        """
        if imt is None:
            return set(taxonomy for imt, taxonomy in self)
        return set(taxonomy for imt_str, taxonomy in self if imt_str == imt)

    def get_imts(self, taxonomy=None):
        if taxonomy is None:
            return set(imt for imt, taxonomy in self)
        return set(imt for imt, taxo in self if taxo == taxonomy)

    def get_imt_taxonomies(self):
        """
        For each IMT in the risk model, yield pairs (imt, taxonomies)
        with the taxonomies associated to the IMT. For fragility functions,
        there is a single taxonomy for each IMT.
        """
        by_imt = operator.itemgetter(0)
        by_taxo = operator.itemgetter(1)
        return groupby(self, by_imt, lambda group: map(by_taxo, group)).items()

    def __getitem__(self, imt_taxo):
        return self._workflows[imt_taxo]

    def __iter__(self):
        return iter(sorted(self._workflows))

    def __len__(self):
        return len(self._workflows)

    def build_input(self, imt, hazards_by_site, assets_by_site, eps_dict=None):
        """
        :param imt: an Intensity Measure Type
        :param hazards_by_site: an array of hazards per each site
        :param assets_by_site: an array of assets per each site
        :param eps_dict: a dictionary of epsilons per each asset
        :returns: a :class:`RiskInput` instance
        """
        imt_taxonomies = [(imt, self.get_taxonomies(imt))]
        return RiskInput(imt_taxonomies, hazards_by_site,
                         assets_by_site, eps_dict)

    def build_inputs_from_ruptures(self, sitecol, all_ruptures,
                                   gsims_by_col, trunc_level, correl_model,
                                   eps_dict, hint):
        """
        :param sitecol: a SiteCollection instance
        :param all_ruptures: the complete list of SESRupture instances
        :param gsims_by_col: a dictionary of GSIM instances
        :param trunc_level: the truncation level (or None)
        :param correl_model: the correlation model (or None)
        :param eps_dict: a dictionary asset_ref -> epsilon array
        :param hint: hint for how many blocks to generate

        Yield :class:`RiskInputFromRuptures` instances.
        """
        imt_taxonomies = list(self.get_imt_taxonomies())
        num_epsilons = len(eps_dict.itervalues().next())
        by_col = operator.attrgetter('col_id')
        for ses_ruptures, indices in split_in_blocks_2(
                all_ruptures, range(num_epsilons), hint or 1, key=by_col):
            gsims = gsims_by_col[ses_ruptures[0].col_id]
            edic = {asset: eps[indices] for asset, eps in eps_dict.iteritems()}
            yield RiskInputFromRuptures(
                imt_taxonomies, sitecol, ses_ruptures,
                gsims, trunc_level, correl_model, edic)

    def gen_outputs(self, riskinputs, rlzs_assoc, monitor):
        """
        Group the assets per taxonomy and compute the outputs by using the
        underlying workflows. Yield the outputs generated as dictionaries
        out_by_rlz.

        :param riskinputs: a list of riskinputs with consistent IMT
        :param rlzs_assoc: a RlzsAssoc instance
        :param monitor: a monitor object used to measure the performance
        """
        mon_hazard = monitor('getting hazard')
        mon_risk = monitor('computing individual risk')
        for riskinput in riskinputs:
            try:
                assets_by_site = riskinput.assets_by_site
            except AttributeError:  # for event_based_risk
                assets_by_site = monitor.assets_by_site
            with mon_hazard:
                # get assets, hazards, epsilons
                a, h, e = riskinput.get_all(rlzs_assoc, assets_by_site)
            with mon_risk:
                # compute the outputs by using the worklow
                for imt, taxonomies in riskinput.imt_taxonomies:
                    for taxonomy in taxonomies:
                        assets, hazards, epsilons = [], [], []
                        for asset, hazard, epsilon in zip(a, h, e):
                            if asset.taxonomy == taxonomy:
                                assets.append(asset)
                                hazards.append(hazard[imt])
                                epsilons.append(epsilon)
                        if not assets:
                            continue
                        workflow = self[imt, taxonomy]
                        for out_by_rlz in workflow.gen_out_by_rlz(
                                assets, hazards, epsilons, riskinput.tags):
                            yield out_by_rlz
        mon_hazard.flush()
        mon_risk.flush()

    def __repr__(self):
        lines = ['%s: %s' % item for item in sorted(self.items())]
        return '<%s\n%s>' % (self.__class__.__name__, '\n'.join(lines))


class RiskInput(object):
    """
    Contains all the assets and hazard values associated to a given
    imt and site.

    :param imt: Intensity Measure Type string
    :param hazard_assets_by_taxo: pairs (hazard, {imt: assets}) for each site
    """
    def __init__(self, imt_taxonomies, hazard_by_site, assets_by_site,
                 eps_dict=None):
        [(self.imt, taxonomies)] = imt_taxonomies
        self.hazard_by_site = hazard_by_site
        self.assets_by_site = [
            [a for a in assets if a.taxonomy in taxonomies]
            for assets in assets_by_site]
        taxonomies = set()
        self.weight = 0
        for assets in self.assets_by_site:
            for asset in assets:
                taxonomies.add(asset.taxonomy)
            self.weight += len(assets)
        self.taxonomies = sorted(taxonomies)
        self.tags = None  # for API compatibility with RiskInputFromRuptures
        self.eps_dict = eps_dict or {}

    @property
    def imt_taxonomies(self):
        """Return a list of pairs (imt, taxonomies) with a single element"""
        return [(self.imt, self.taxonomies)]

    def get_all(self, rlzs_assoc, assets_by_site=None):
        """
        :returns:
            lists of assets, hazards and epsilons
        """
        assets, hazards, epsilons = [], [], []
        if assets_by_site is None:
            assets_by_site = self.assets_by_site
        for hazard, assets_ in zip(self.hazard_by_site, assets_by_site):
            for asset in assets_:
                assets.append(asset)
                hazards.append({self.imt: rlzs_assoc.combine(hazard)})
                epsilons.append(self.eps_dict.get(asset.id, None))
        return assets, hazards, epsilons

    def __repr__(self):
        return '<%s IMT=%s, taxonomy=%s, weight=%d>' % (
            self.__class__.__name__, self.imt, ', '.join(self.taxonomies),
            self.weight)


def make_eps_dict(assets_by_site, num_samples, seed, correlation):
    """
    :param assets_by_site: a list of lists of assets
    :param int num_samples: the number of ruptures
    :param int seed: a random seed
    :param float correlation: the correlation coefficient
    :returns: dictionary asset_id -> epsilons
    """
    eps_dict = {}  # asset_id -> epsilons
    all_assets = (a for assets in assets_by_site for a in assets)
    assets_by_taxo = groupby(all_assets, operator.attrgetter('taxonomy'))
    for taxonomy, assets in assets_by_taxo.iteritems():
        shape = (len(assets), num_samples)
        logging.info('Building %s epsilons for taxonomy %s', shape, taxonomy)
        zeros = numpy.zeros(shape)
        epsilons = scientific.make_epsilons(zeros, seed, correlation)
        for asset, eps in zip(assets, epsilons):
            eps_dict[asset.id] = eps
    return eps_dict


def expand(array, N):
    """
    Given a non-empty array with n elements, expands it to a larger
    array with N elements.

    >>> expand([1], 3)
    array([1, 1, 1])
    >>> expand([1, 2, 3], 10)
    array([1, 2, 3, 1, 2, 3, 1, 2, 3, 1])
    >>> expand(numpy.zeros((2, 10)), 5).shape
    (5, 10)
    >>> expand([1, 2], 2)  # already expanded
    [1, 2]
    """
    n = len(array)
    if n == 0:
        raise ValueError('Empty array')
    elif n >= N:
        return array
    return numpy.array([array[i % n] for i in xrange(N)])


class RiskInputFromRuptures(object):
    """
    Contains all the assets associated to the given IMT and a subsets of
    the ruptures for a given calculation.

    :param imt_taxonomies: list given by the risk model
    :param sitecol: SiteCollection instance
    :param assets_by_site: list of list of assets
    :param ses_ruptures: ordered array of SESRuptures
    :param gsims: list of GSIM instances
    :param trunc_level: truncation level for the GSIMs
    :param correl_model: correlation model for the GSIMs
    :params eps_dict: a dictionary asset_id -> epsilons
    """
    def __init__(self, imt_taxonomies, sitecol, ses_ruptures,
                 gsims, trunc_level, correl_model, eps_dict):
        self.imt_taxonomies = imt_taxonomies
        self.sitecol = sitecol
        self.ses_ruptures = numpy.array(ses_ruptures)
        self.col_id = ses_ruptures[0].col_id
        self.gsims = gsims
        self.trunc_level = trunc_level
        self.correl_model = correl_model
        self.weight = len(ses_ruptures)
        self.eps_dict = eps_dict
        self.imts = sorted(set(imt for imt, _ in imt_taxonomies))

    @property
    def tags(self):
        """
        :returns:
            the tags of the underlying ruptures, which are assumed to
            be already sorted.
        """
        return [sr.tag for sr in self.ses_ruptures]

    def compute_expand_gmfs(self):
        """
        :returns:
            an array R x N where N is the number of sites and
            R is the number of ruptures.
        """
        from openquake.commonlib.calculators.event_based import make_gmf_by_tag
        gmf_by_tag = make_gmf_by_tag(
            self.ses_ruptures, self.sitecol, self.imts,
            self.gsims, self.trunc_level, self.correl_model)
        gmf_dt = gsim_imt_dt(self.gsims, self.imts)
        n = len(self.sitecol)
        gmfs = numpy.zeros((len(gmf_by_tag), n), gmf_dt)
        for r, tag in enumerate(sorted(gmf_by_tag)):
            gmfa = gmf_by_tag[tag]
            expanded_gmf = numpy.zeros(n, gmf_dt)
            expanded_gmf[gmfa['idx']] = gmfa
            gmfs[r] = expanded_gmf
        return gmfs  # array R x N

    def get_all(self, rlzs_assoc, assets_by_site):
        """
        :returns:
            lists of assets, hazards and epsilons
        """
        assets, hazards, epsilons = [], [], []
        gmfs = self.compute_expand_gmfs()
        gsims = map(str, self.gsims)
        trt_id = rlzs_assoc.csm_info.get_trt_id(self.col_id)
        for assets_, hazard in zip(assets_by_site, gmfs.T):
            haz_by_imt_rlz = {imt: {} for imt in self.imts}
            for gsim in gsims:
                for imt in self.imts:
                    for rlz in rlzs_assoc[trt_id, gsim]:
                        haz_by_imt_rlz[imt][rlz] = hazard[gsim][imt]
            for asset in assets_:
                assets.append(asset)
                hazards.append(haz_by_imt_rlz)
                eps = expand(self.eps_dict[asset.id], len(self.ses_ruptures))
                epsilons.append(eps)
        return assets, hazards, epsilons

    def __repr__(self):
        return '<%s IMT_taxonomies=%s, weight=%d>' % (
            self.__class__.__name__, self.imt_taxonomies, self.weight)<|MERGE_RESOLUTION|>--- conflicted
+++ resolved
@@ -28,7 +28,6 @@
 from openquake.risklib import scientific
 
 
-<<<<<<< HEAD
 def sorted_assets(assets_by_site):
     """
     :param assets_by_site: a list of lists of disjoint assets
@@ -38,7 +37,8 @@
     for assets in assets_by_site:
         all_assets.extend(assets)
     return sorted(all_assets, key=operator.attrgetter('id'))
-=======
+
+
 # TODO: add deductibles, insurance_limits, retrofitting_values
 def build_asset_collection(assets_by_site):
     """
@@ -67,7 +67,6 @@
                     value = asset.value(field)
                 record[field] = value
     return assetcol
->>>>>>> 7ddfa36e
 
 
 class RiskModel(collections.Mapping):
